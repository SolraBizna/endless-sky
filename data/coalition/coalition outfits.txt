# Copyright (c) 2016 by Michael Zahniser
#
# Endless Sky is free software: you can redistribute it and/or modify it under the
# terms of the GNU General Public License as published by the Free Software
# Foundation, either version 3 of the License, or (at your option) any later version.
#
# Endless Sky is distributed in the hope that it will be useful, but WITHOUT ANY
# WARRANTY; without even the implied warranty of MERCHANTABILITY or FITNESS FOR A
# PARTICULAR PURPOSE.  See the GNU General Public License for more details.

outfit "Small Collector Module"
	category "Power"
	licenses
		Coalition
	cost 60000
	thumbnail "outfit/small collector module"
	"mass" 8
	"outfit space" -6
	"solar collection" .8
	"heat generation" .4
	description "Solar power is the mainstay of the Coalition's merchant marine. The design of these panels has been refined over the millennia, growing ever more efficient."

outfit "Large Collector Module"
	category "Power"
	licenses
		Coalition
	cost 300000
	thumbnail "outfit/large collector module"
	"mass" 28
	"outfit space" -21
	"solar collection" 3.3
	"heat generation" 1.5
	description "One of these solar panels is enough to meet the energy needs of a medium-sized Coalition civilian ship, especially given the energy efficiency of their engines and the fact that under their laws only Heliarch ships are allowed to have weapons."

outfit "Small Reactor Module"
	category "Power"
	licenses
		Heliarch
	cost 5497000
	thumbnail "outfit/small reactor module"
	"mass" 42
	"outfit space" -42
	"energy generation" 8.8
	"heat generation" 19
	description "Solar power is sufficient for commerce, but excessive thriftiness is seldom a winning strategy in warfare. So for ships that must have a reliable energy source to power weapons, the Heliarchs use nuclear reactors."

outfit "Large Reactor Module"
	category "Power"
	licenses
		Heliarch
	cost 17754000
	thumbnail "outfit/large reactor module"
	"mass" 98
	"outfit space" -98
	"energy generation" 22.3
	"heat generation" 45
	description "This reactor was designed for the most powerful Heliarch warships. Its design has not changed significantly in the millennia since the first battle with the Quarg, but each generation of reactors is made slightly more efficient than the previous ones."

outfit "Small Battery Module"
	category "Power"
	licenses
		Coalition
	cost 44000
	thumbnail "outfit/small battery module"
	"mass" 4
	"outfit space" -4
	"energy capacity" 900
	description "Because Coalition ships rely on solar power, they must also be able to store a substantial amount of energy. This small battery pack is much more efficient than comparable human technology."

outfit "Large Battery Module"
	category "Power"
	licenses
		Coalition
	cost 340000
	thumbnail "outfit/large battery module"
	"mass" 18
	"outfit space" -18
	"energy capacity" 4500
	description "This battery pack stores enough power to allow a Coalition ship to continue maneuvering even when its solar panels are only producing a fraction of their peak output."


outfit "Small Shield Module"
	category "Systems"
	licenses
		Coalition
	cost 84000
	thumbnail "outfit/small shield module"
	"mass" 11
	"outfit space" -11
	"shield generation" .28
	"shield energy" .28
	"shield heat" .1
	description "Although combat is almost unheard of in Coalition space, almost all of their ships are able to recharge their shields when necessary."

outfit "Large Shield Module"
	category "Systems"
	licenses
		Coalition
	cost 553000
	thumbnail "outfit/large shield module"
	"mass" 39
	"outfit space" -39
	"shield generation" 1.3
	"shield energy" 1.3
	"shield heat" .5
	description "The Coalition manufactures heavy shield generators for their ships in case they ever face aggression from the Quarg or another species."

outfit "Overcharged Shield Module"
	category "Systems"
	licenses
		Heliarch
	cost 1216000
	thumbnail "outfit/overcharged shield module"
	"mass" 44
	"outfit space" -44
	"shield generation" 3.7
	"shield energy" 3.7
	"shield heat" 1.4
	"energy consumption" 1.5
	description "These modular shield generators are the most powerful emitters produced in Coalition space, and as such they are strictly controlled and exclusively used by the Heliarchs. The additions made to the Large Shield Module nearly tripled its shield generation, but at the cost of it requiring a constant supply of energy to stabilize it."

outfit "Small Repair Module"
	category "Systems"
	licenses
		Coalition
	cost 64000
	thumbnail "outfit/small repair module"
	"mass" 6
	"outfit space" -6
	"hull repair rate" .12
	"hull energy" .12
	"hull heat" .1
	description "Arachi ships, which rely more on strong hull than on energy shields, often carry one of these repair modules to allow damaged hull plating to be patched back together on the fly."

outfit "Large Repair Module"
	category "Systems"
	licenses
		Coalition
	cost 553000
	thumbnail "outfit/large repair module"
	"mass" 21
	"outfit space" -21
	"hull repair rate" .57
	"hull energy" .57
	"hull heat" .5
	description "This hub houses a small fleet of repair robots that can climb around on a ship's hull and repair damage to it, even in the middle of combat."

outfit "Overclocked Repair Module"
	category "Systems"
	licenses
		Heliarch
	cost 1126000
	thumbnail "outfit/overclocked repair module"
	"mass" 32
	"outfit space" -32
	"hull repair rate" 1.3
	"hull energy" 1.3
	"hull heat" 1.14
	"heat generation" .6
	description "These advanced repair modules are issued to Heliarch ships, providing hull repair unparalleled in all of Coalition space. The legions of small repair drones come with the extensive pathways they use to quickly get around a ship, and as such the outfit can interfere with a ship's cooling and heat dissipation systems."

outfit "Cooling Module"
	category "Systems"
	licenses
		Coalition
	cost 160000
	thumbnail "outfit/cooling module"
	"mass" 5
	"outfit space" -5
	"active cooling" 21
	"cooling energy" 1.4
	description "This cooling module consumes energy. To conserve power, it does not ramp up to full strength unless a ship is very close to overheating."

outfit "Scanning Module"
	category "Systems"
	licenses
		Heliarch
	cost 453600
	thumbnail "outfit/scan module"
	"mass" 3
	"outfit space" -3
	"outfit scan power" 25
	"outfit scan speed" 1
	"cargo scan power" 25
	"cargo scan speed" 1
	"tactical scan power" 25
	description "This system allows the Heliarchs to scan nearby ships, enabling them to detect weapons or illegal goods."


outfit "Small Thrust Module"
	category "Engines"
	licenses
		Coalition
	"cost" 66000
	thumbnail "outfit/small thrust module"
	"mass" 9
	"outfit space" -9
	"engine capacity" -9
	"thrust" 6.6
	"thrusting energy" 0.46
	"thrusting heat" 3
	"flare sprite" "effect/coalition flare/small"
		"frame rate" 4.8
	"flare sound" "atomic tiny"
	description "This tiny thruster produces a considerable amount of thrust... but also a considerable amount of heat."

outfit "Large Thrust Module"
	category "Engines"
	licenses
		Coalition
	"cost" 292000
	thumbnail "outfit/large thrust module"
	"mass" 32
	"outfit space" -32
	"engine capacity" -32
	"thrust" 26.2
	"thrusting energy" 1.7
	"thrusting heat" 11
	"flare sprite" "effect/coalition flare/large"
		"frame rate" 3.5
	"flare sound" "atomic small"
	description "Coalition engineers prefer to focus on perfecting a few versatile designs rather than producing a wide range of them. This thruster is quite efficient, but large ships will need several of them stacked together to produce sufficient thrust."

outfit "Small Steering Module"
	category "Engines"
	licenses
		Coalition
	"cost" 60000
	thumbnail "outfit/small steering module"
	"mass" 7
	"outfit space" -7
	"engine capacity" -7
	"turn" 178.8
	"turning energy" 0.26
<<<<<<< HEAD
	"turning heat" 1.8
=======
	"turning heat" 2.3
	"steering flare sprite" "effect/coalition flare/small"
		"frame rate" 4.8
	"steering flare sound" "atomic tiny"
>>>>>>> 0c3f9978
	description "Despite its high efficiency, this module is not sufficient for any but the tiniest of ships. Instead, the modules are designed with the expectation that ships may use two or three of them in tandem."

outfit "Large Steering Module"
	category "Engines"
	licenses
		Coalition
	"cost" 269000
	thumbnail "outfit/large steering module"
	"mass" 25
	"outfit space" -25
	"engine capacity" -25
	"turn" 711.9
	"turning energy" 1.0
<<<<<<< HEAD
	"turning heat" 6.5
=======
	"turning heat" 8.2
	"steering flare sprite" "effect/coalition flare/large"
		"frame rate" 3.5
	"steering flare sound" "atomic small"
>>>>>>> 0c3f9978
	description "By focusing on small, modular engines rather than the massive capital ship drives that most other species develop, the Coalition loses some of the potential efficiency for very large ships, but gains a considerable amount of flexibility."

outfit "Enforcer Confrontation Gear"
	category "Hand to Hand"
	licenses
		Heliarch
	cost 369000
	thumbnail "outfit/enforcer confrontation gear"
	"capture attack" 3.1
	"capture defense" 4.9
	"unplunderable" 1
	description "The peak of Heliarch combat engineering, this weapon uses condensed blasts of energy to dispatch any who dare threaten the Coalition safety."

outfit "Enforcer Riot Staff"
	category "Hand to Hand"
	licenses
		Heliarch
	cost 97000
	thumbnail "outfit/enforcer riot staff"
	"capture attack" 2.0
	"capture defense" 3.5
	"unplunderable" 1
	description "Made to deal with the occasional dissidents that pop up around Coalition space in a non lethal manner, these weapons see minimal use in shipbound combat, but are carried anyway in the event a dissident gets aboard."

outfit "Coalition License"
	category "Special"
	thumbnail "outfit/coalition license"
	description "Completed a lot of Coalition jobs and received permission to purchase civilian technology and ships."<|MERGE_RESOLUTION|>--- conflicted
+++ resolved
@@ -232,14 +232,10 @@
 	"engine capacity" -7
 	"turn" 178.8
 	"turning energy" 0.26
-<<<<<<< HEAD
 	"turning heat" 1.8
-=======
-	"turning heat" 2.3
 	"steering flare sprite" "effect/coalition flare/small"
 		"frame rate" 4.8
 	"steering flare sound" "atomic tiny"
->>>>>>> 0c3f9978
 	description "Despite its high efficiency, this module is not sufficient for any but the tiniest of ships. Instead, the modules are designed with the expectation that ships may use two or three of them in tandem."
 
 outfit "Large Steering Module"
@@ -253,14 +249,10 @@
 	"engine capacity" -25
 	"turn" 711.9
 	"turning energy" 1.0
-<<<<<<< HEAD
 	"turning heat" 6.5
-=======
-	"turning heat" 8.2
 	"steering flare sprite" "effect/coalition flare/large"
 		"frame rate" 3.5
 	"steering flare sound" "atomic small"
->>>>>>> 0c3f9978
 	description "By focusing on small, modular engines rather than the massive capital ship drives that most other species develop, the Coalition loses some of the potential efficiency for very large ships, but gains a considerable amount of flexibility."
 
 outfit "Enforcer Confrontation Gear"
