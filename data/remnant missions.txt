# Copyright (c) 2017 by Michael Zahniser
# Copyright (c) 2018 by Zitchas
#
# Endless Sky is free software: you can redistribute it and/or modify it under the
# terms of the GNU General Public License as published by the Free Software
# Foundation, either version 3 of the License, or (at your option) any later version.
#
# Endless Sky is distributed in the hope that it will be useful, but WITHOUT ANY
# WARRANTY; without even the implied warranty of MERCHANTABILITY or FITNESS FOR A
# PARTICULAR PURPOSE.  See the GNU General Public License for more details.

mission "First Contact: Remnant"
	landing
	invisible
	source
		government "Remnant"
	on offer
		conversation
			`Although they are unusually tall and dark-skinned, the people here appear to be human. You wouldn't know it from the architecture, however: the buildings with their curved, twisted surfaces and ramifying arches look more alien than any human dwelling you have seen before.`
			`	Stranger still, no one is speaking: the usual background murmur of voices that you would associate with a spaceport is absent here. Instead, the locals are communicating in a rapid and graceful sign language, their hands tracing arcs through the air almost faster than your eyes can follow.`
			`	A few of them approach your ship and one of them greets you out loud, but instead of speaking he sings the words in a high, monotone chant: "Do you comprehend the ancestral tongue?"`
			choice
				`	(Say, "Yes, I do.")`
				`	(Try to chant, "Yes, I do.")`
					goto chant

			`	Their expressions are inscrutable; you aren't sure if they even understood you or not. They turn away from you for a second and converse in sign language.`
				goto blood
			label chant
			`	You sing, "Yes, I do," trying to match the leader's pitch. As you do so, several of them hum notes that harmonize with you.`
			label blood
			`	Two of them walk up to you. One is carrying a small device that looks like a handheld scanner. The other unwraps a small foil package, pulls out a lancet, and jabs his finger with it. A dark, red drop of blood wells up. He presses his finger onto a port on the scanner, then hands you another one of the packets. "We kindly request that you identify yourself," he chants. Several of the others hum along with him.`
			choice
				`	(Give them a blood sample.)`
					goto yes
				`	(Refuse to give them a sample.)`
					goto no
				`	(Run back to my ship and escape from here.)`

			`	You run into your airlock, slam the door shut, and blast off from the planet. Already, several of their ships are moving to intercept you. It seems that you are no longer welcome in this region of space...`
				launch

			label no
			`	You try to pull away, but the man's hand snakes out and grabs you by the wrist. Before you are even able to react he jabs your finger and shoves it onto the scanner. "You are in our space," he sings. "You will abide by our rules." No longer a monotone, his song is a jarring and atonal melody.`
			label yes
			`	Several of them gather around the one with the scanner as if waiting to see what the results will be. As you watch them you notice that all of them, even the women, have their hair cropped short. Also, their clothing looks like nothing that has ever been in fashion at any point in human history that you know of.`
			`	Finally the scanner beeps, and a yellow light flashes. You can almost feel the tension leaving the air as the crowd relaxes. "So you are pure. You are human," chants one of the women. "You are one of us."`
			choice
				`	"Of course I'm human. But what are human beings doing out here?"`
				`	"Who are you?"`

			`	Several of them burst into song, singing together in harmony, "We are the hidden ones. We are the Remnant. In time of great chaos to this place we came, lest all true-born humans be killed or enslaved, by those who evolved not, but unwisely were made."`
			`	As they continue to sing, you begin to piece together their story. They are the descendants of people who fled to this region of space through an unstable wormhole at the peak of the first Alpha War, which means they have been here for more than half a millennium. That doesn't explain why their culture is so radically different, though.`
			`	Eventually they invite you to a dinner. Their food has strange and complex flavors, not all of them pleasant, but you do your best to be polite and pretend to enjoy it all. After the meal, they entertain you by singing songs, some of which you recognize as classical Earth music. It appears that people in this culture use sign language for day to day communication, and use their voices only for making music.`
			`	When you return to your ship, you do a search on videos of historical dialects of human sign language. None of them bear even a passing resemblance to the language of these people who call themselves the Remnant.`
				decline
			
	on enter
<<<<<<< HEAD
		log "People" "Chilia" `Met Chilia, a Remnant Prefect, who explained why they wanted me to take a blood test.`
=======
		log "People" "Chilia" `Despite being quite young, Chilia is the Remnant Prefect in charge of Remnant military actions. He is highly respected among Remnant society.`
>>>>>>> 0939265a
		"remnant chilia" ++
		conversation
			`As you break orbit and get ready to escape, you receive a message from <planet>. A chant comes from your speakers.`
			`	"My compatriots seem to have gotten off on the wrong foot. I am Prefect Chilia of the Remnant. We established ourselves here as a bastion of humanity to survive when the rest of human space was under threat by the Alphas.`
			`	"The blood test we requested is mandatory for all who come to our worlds. We will not tolerate the presence of anyone of Alpha heritage. Should you agree to the blood test and pass, we will allow you to visit our worlds in peace."`
			choice
				`	"Okay, I'll take the blood test."`
					goto accept
				`	"I'm not taking any blood test."`
			apply
				set "remnant: declined second chance"
				"reputation: Remnant" <?= -10
			`	"Then leave immediately or be eliminated. You will not be welcomed here again."`
				decline
			
			label accept
			apply
				set "remnant: accepted second chance"
			`	"Please return to <planet>. Be on your best behavior, as there will be no third chance."`
	
	to fail
		has "remnant: declined second chance"
	
	on fail
		log "Discovered a strange, isolated human community in an otherwise uninhabited region of space south of the Core. Angered them by refusing to submit to some sort of blood test."
		log "Factions" "Remnant" `The Remnant are a group of unusual-looking humans that live in a secluded section of the galaxy. It is unclear how long they have lived apart from the rest of humanity, but they have been free of human influences for long enough that their culture is wildly different from any found in human record. Their buildings seem to be alien in origin, and they communicate amongst each other primarily with sign language. When they do use their voices they sing or chant, rather than speak.`
	
	on decline
		event "ember waste label"
		log "Discovered a strange, isolated human community in an otherwise uninhabited region of space south of the Core. They call themselves the Remnant."
		log "Factions" "Remnant" `Half a millennium ago, during the Alpha Wars, a group of humans fleeing the conflict and looking for a safer place to live discovered a wormhole into a region of space known as the Ember Waste. They built settlements there, and chose to call themselves the Remnant. Although they no longer fear the Alphas as much as they once did, they still have not rejoined human society.`
			`Since their colonies were first formed, the Remnant's culture has changed drastically. They communicate in sign language, using their voices only for singing. Their food and architecture and much of their technology is strange, and much of it has been borrowed or stolen from nearby alien species.`
	
	npc
		government "Remnant"
		personality heroic coward disables plunders
		fleet "Large Remnant" 2
	
	to complete
		has "remnant: accepted second chance"
	
	on complete
		event "ember waste label"
		log "Discovered a strange, isolated human community in an otherwise uninhabited region of space south of the Core. They call themselves the Remnant."
		log "Factions" "Remnant" `Half a millennium ago, during the Alpha Wars, a group of humans fleeing the conflict and looking for a safer place to live discovered a wormhole into a region of space known as the Ember Waste. They built settlements there, and chose to call themselves the Remnant. Although they no longer fear the Alphas as much as they once did, they still have not rejoined human society.`
			`Since their colonies were first formed, the Remnant's culture has changed drastically. They communicate in sign language, using their voices only for singing. Their food and architecture and much of their technology is strange, and much of it has been borrowed or stolen from nearby alien species.`
		conversation
			`Your return trip is a bit more nerve-wracking. Unlike the previous time, your flight computer keeps blaring warnings that the ships escorting you are weapons-hot and locked on. As soon as you land, your ship is surrounded by soldiers with a variety of weapons, and the same man appears in the midst of them. As before, he pricks his finger, presses it to a spot on the device, then offers a still-sealed lancet to you. He begins chanting in a severe tone, "The first may be a misunderstanding, but now you know our law. Will you submit to a blood test, or be declared guilty once and for all?"`
			choice
				`(Provide the blood sample.)`
					goto comply
				`(Refuse and run for your ship.)`
				
			`	As you turn to start running back to your ship, the soldiers nearby begin raising their weapons and firing at you. As you feel your body begin to liquify under the assault of the strange energy bolts, the last thing you see is the look of pity, resignation, and confusion on the face of the man with the scanner. Probably wondering why you would decide to return if you were just going to run again. You suppose they'll never know...`
				die
			
			label comply
			`	Several of them gather around the one with the scanner as if waiting to see what the results will be. As you watch them you notice that all of them, even the women, have their hair cropped short. Also, their clothing looks like nothing that has ever been in fashion at any point in human history that you know of.`
			`	Finally the scanner beeps, and a yellow light flashes. You can almost feel the tension leaving the air as the crowd relaxes. "So you are pure. You are human," chants one of the women. "You are one of us."`
			choice
				`	"Of course I'm human. But what are human beings doing out here?"`
				`	"Who are you?"`

			`	Several of them burst into song, singing together in harmony, "We are the hidden ones. We are the Remnant. In time of great chaos to this place we came, lest all true-born humans be killed or enslaved, by those who evolved not, but unwisely were made."`
			`	As they continue to sing, you begin to piece together their story. They are the descendants of people who fled to this region of space through an unstable wormhole at the peak of the first Alpha War, which means they have been here for more than half a millennium. That doesn't explain why their culture is so radically different, though.`
			`	Eventually they invite you to a dinner. Their food has strange and complex flavors, not all of them pleasant, but you do your best to be polite and pretend to enjoy it all. After the meal, they entertain you by singing songs, some of which you recognize as classical Earth music. It appears that people in this culture use sign language for day to day communication, and use their voices only for making music.`
			`	When you return to your ship, you do a search on videos of historical dialects of human sign language. None of them bear even a passing resemblance to the language of these people who call themselves the Remnant.`

event "ember waste label"
	galaxy "label waste"
		sprite label/waste



# Compatibility patch for those who made contact with the Remnant prior to v0.9.9
mission "Remnant Blood Test Patch"
	landing
	invisible
	to offer
		has "event: ember waste label"
	on offer
		set "remnant blood test pure"
		fail




mission "Remnant: Defense 1"
	name "Defend <planet>"
	description "Assist in defending <planet> from a Korath raid, then return to the planet."
	source "Caelian"
	to offer
		has "remnant blood test pure"
		not "Remnant defense delay"
	on offer
		conversation
			`In the relative quiet of this Remnant spaceport, it's unusually jarring when an alarm siren begins howling. All around you, people are rushing to get their ships into the air. Even though no one stops to explain to you what is happening, it's pretty clear that this is a planetary defense operation.`
			choice
				`	(Assist the defenders.)`
					launch
				`	(Stay here, and don't help them.)`
			`	You remain behind on the planet. You probably just missed out on a great opportunity to earn the gratitude of the Remnant.`
				defer
	on defer
		set "Remnant defense delay"
		event "remnant defense timer" 20
	npc
		government "Remnant"
		personality staying uninterested disables plunders
		fleet "Large Remnant"
	npc evade
		government "Korath"
		personality heroic plunders harvests target
		fleet "Korath Ember Waste Raid" 6
	on visit
		dialog "There are still Korath raiders circling overhead. You should take off and help the Remnant ships to fight them."
	on complete
		payment 500000

event "remnant defense timer"
	clear "Remnant defense delay"



mission "Remnant: Defense 2"
	landing
	name "Remnant bounty"
	description "A Korath ship is flying around Remnant territory. Hunt it down and destroy it, then return to <planet> for payment."
	source "Caelian"
	to offer
		has "Remnant: Defense 1: done"
	on offer
		conversation
			`The people here are grateful for your help in fighting off the Korath raid, and they offer you a payment of <payment>. They explain to you (in song, of course; the explanation takes the form of an epic ballad) that these raids have been taking place for nearly a century.`
			choice
				`	"Have you done anything to try to stop the Korath from raiding you?"`
				`	"What do you think the Korath are hoping to accomplish?"`
					goto motives
	
			`	"Of course not," chants one of them. "Why would we give up a good opportunity to plunder new technology?" His voice is such a perfect monotone that you can't tell whether the comment was meant facetiously or not.`
				goto next
	
			label motives
			`	"Perhaps they seek new territory, or perhaps they are just innately aggressive," chants one person.`
			`	"Of course," says another, "the fact that our ships dump their cargo when the raiders attack probably makes us a tempting target."`
			`	A third person explains, "We do that intentionally, to keep luring them back. The technology we gain when we manage to plunder one of their ships more than outweighs the cargo we lose."`
	
			label next
			`	While you're conversing with the group, a uniformed woman walks up and tells them something in sign language. They sign back and point to you. She says to you, "Thank you for your help. A Korath ship that came with the raiders and fled the battle is still lurking around our territory. Would you be willing to hunt it down?"`
			choice
				`	"Sure."`
				`	"Sorry, I don't have time to help you out."`
					decline

			`	"Thank you," she sings. "It keeps jumping between systems in our territory. Maybe its jump drive was damaged or something, and it can't escape. I'll spread news that you've taken on the bounty for hunting it, so others won't risk their lives fighting it."`
				accept
	npc kill
		government "Korath"
		personality coward target uninterested marked waiting
		system
			distance 1 2
		fleet
			names "korath"
			cargo 3
			variant
				"Korath World-Ship B (Crippled)"
		dialog "You have destroyed the Korath ship that was left over from the raid on <planet>. You can now return there to collect your payment."
	on visit
		dialog phrase "generic bounty hunting on visit"
	on complete
		payment 500000
		dialog `The same woman meets you when you land on <planet>. "Again, thank you," she says. "I will suggest to others that they might offer you similar bounty hunting jobs in the future." She pays you <payment>.`
		log "Factions" "Remnant" `Recently, Korath ships have begun raiding Remnant worlds. The Remnant have decided not to try to discourage these raids, because they are a perfect opportunity to steal jump drives and other valuable alien technology from the Korath.`



mission "Remnant: Bounty"
	job
	repeat
	name "Remnant bounty"
	description "Hunt down a crippled Korath ship that is lurking in Remnant territory, then return to <planet> to receive your payment of <payment>."
	source
		government "Remnant"
	to offer
		has "Remnant: Defense 2: done"
		random < 60
	npc kill
		government "Korath"
		personality coward target uninterested marked waiting
		system
			distance 1 2
		fleet
			names "korath"
			cargo 3
			variant
				"Korath Raider (Crippled)"
		dialog "You have destroyed the Korath ship. You can now return to <planet> to collect your payment."
	on visit
		dialog phrase "generic bounty hunting on visit"
	on complete
		payment 300000
		dialog "A Remnant military leader thanks you for hunting down the <npc>, and gives you the agreed-upon payment of <payment>."



mission "Remnant: Defense 3"
	landing
	name "Remnant surveillance"
	description "Travel to the <waypoints> system, destroy any Korath ships you find there, then deploy a Remnant surveillance satellite to give them advance warning of Korath raids in the future. Return to <planet> when you are done."
	source
		government "Remnant"
	to offer
		"Remnant: Bounty: done" >= 3
	cargo "surveillance equipment" 13
	waypoint "Parca"
	on offer
		conversation
			`A man approaches your ship soon after you collect your latest bounty, and sings, "You have been most helpful in fighting the Korath. Would you be willing to assist us in another way?"`
			choice
				`	"Sure, tell me more."`
				`	"Sorry, I'm not interested in helping you out anymore."`
					decline

			`	He explains that they hope to gain advance notice of future raids by setting up remote surveillance equipment in the system in the Ember Waste that is closest to Korath space. The equipment will communicate with the Remnant via something called an "entangled particle pair" that does not require a hyperspace relay network. Ironically, this is technology that the Remnant acquired by raiding the Korath decades ago.`
			`	"I will mark the target system on your map," he says, "and give you the equipment necessary to deploy the surveillance satellite. Please do not deploy it while any Korath ships are watching. Our scouts encountered Korath Raiders, but they have crippled them enough to where they should not be a problem."`
				accept
	on accept
		event "remnant: surveillance begin"
	npc kill
		government "Korath"
		personality heroic nemesis staying
		system "Parca"
		fleet
			names "korath"
			cargo 3
			variant
				"Korath Raider (Crippled)"
				"Korath Chaser" 2
		dialog "Now that you are alone, you are able to deploy the Remnant surveillance satellite unobserved. Time to report back to <planet>."
	on visit
		dialog `You have returned to <planet>, but you haven't deployed the surveillance satellite yet. Return to <waypoints> and make sure that all of the Korath there have been eliminated.`
	on complete
		event "remnant: surveillance end"
		payment 500000
		conversation
			`When you return to <planet>, the same Remnant man meets you and says that they have begun receiving data from the surveillance satellite that you deployed. "Thank you for your assistance," he sings. He pays you <payment>.`
			choice
				`	"You're welcome."`
					decline
				`	"You know, a great way to say 'thank you' would be to offer me a license to buy your technology."`

			`	He grins, very slightly. "That is not my decision alone to make," he says, "but I will put in a word for you and see what I can do."`

event "remnant: surveillance begin"
	system "Parca"
		remove fleet "Korath Ember Waste Raid"

event "remnant: surveillance end"
	system "Parca"
		add fleet "Korath Ember Waste Raid" 10000



mission "Remnant: Key Stones"
	name "Keystones"
	description "The manager of the outfitter on <planet> has offered to pay you six million credits in exchange for a shipment of fifty Quantum Keystones (which you will have to purchase from the Hai)."
	source "Viminal"
	to offer
		has "remnant blood test pure"
	on offer
		require "Quantum Keystone"
		conversation
			`As you are walking through the spaceport, a man comes up to you and introduces himself as the manager of the local outfitter. He says, "I could not help but notice that you have a Key Stone that looks different from the ones from our mines. Have you found another world where these stones can be mined?"`
			choice
				`	"Yes, in the territory of some aliens far to the north of here."`
					goto hai
				`	"Yes, but I would prefer not to tell you where."`

			`	"That is understandable," he says. "I am a businessman and I understand how valuable certain trade secrets can be. But perhaps I can interest you in a mutually profitable endeavor?"`
				goto more

			label hai
			`	"Intriguing," he sings. "Are they aware of how valuable these stones are?" You tell him about the Hai, that they are an old species and that to them the Key Stones are just good luck charms. "Perhaps they have forgotten the true use of the Stones," says the man. "This may give us an opportunity for a mutually profitable endeavor."`

			label more
			`	"Tell me more," you say.`
			`	He says, "If you could fetch me a large supply of these stones, say fifty of them, I would purchase them from you for a high enough price that you would earn a tidy profit. What do you say?"`
			choice
				`	"Sure, I would be glad to accept that deal."`
				`	"Sorry, I'm really not interested in doing business with you Remnant folks."`
					decline

			`	After a bit of haggling, he agrees to pay you six million credits in exchange for a cargo of fifty Hai "Keystones." Given how cheap they are to purchase in Hai space, you will be earning a very tidy profit on the deal.`
				accept
	
	on visit
		dialog `You have returned to <planet>, but you don't have 50 "Quantum Keystones" to give to the outfitter. Buy the Keystones from the Hai before returning here.`
	on complete
		outfit "Quantum Keystone" -50
		payment 6000000
		conversation
			`You visit the local outfitter and tell the manager that you have brought a shipment of "Quantum Keystones" to sell to him. He is overjoyed, and gladly pays you six million credits for them. You can't help noticing that based on how much the Key Stones sell for here, he will be earning even more profit than you did, even though you did nearly all the work.`
			`	"You have made a valuable contribution to our people by doing this," he says. "These stones will allow more of our ships to explore the Ember Waste and discover the secrets that it holds."`



mission "Remnant: Void Sprites 1"
	name "Space creatures"
	description "A man on the Remnant homeworld of <planet> asked you to collect data on some strange space creatures in the <waypoints> system, in another part of the Ember Waste."
	source "Aventine"
	waypoint "Nenia"
	cargo "scanning equipment" 8
	to offer
		has "remnant blood test pure"
	on offer
		conversation
			`As you explore the spaceport, you meet a Remnant man wearing some sort of optical prosthesis over his eyes, a visor with several tiny cameras mounted on it. "Ah," he sings, "the outsider. Human yet not of our culture, distinct from our mindset. That is useful. Would you be willing to invest in a research project?"`
			choice
				`	"Perhaps. Tell me more."`
				`	"Sorry, I'm not interested."`
					decline
			`	"Excellent," he sings. "Centuries ago, we discovered some space-dwelling organisms elsewhere in the Waste, and undertook to study them. Certain mistakes were made, certain underestimations, and we can no longer safely approach these organisms. Would you be willing to visit their home system and collect some sensor data? I call this an investment, because I cannot pay you until I publish the results of these studies."`
			choice
				`	"Yes, I'd be glad to."`
					goto end
				`	"Wait, that sounds super shady. Can you explain why you think it's safe for me to enter that star system, but not for you to do so?"`

			`	He says, "We studied the organisms and determined that they could not possibly be sentient. Therefore we saw no moral issues with collecting, well, ah... a sample. Unexpected things happened and certain grudges have been, ah, borne against Remnant ships for centuries as a result."`
			choice
				`	"Well, as long as you don't ask me to do something that will get me in similar trouble, I'll help you out."`
					goto end
				`	"Sorry, I'm not interested in helping you."`

			`	"Are you sure?" he chants. "We could learn some incredible things."`
			choice
				`	"No, I'm really not interested."`
					decline
				`	"Fine, tell me what you want me to do."`

			label end
			`	He sings, "Thank you. To begin with, all I ask is that you visit this star system and scan the creatures with certain special equipment that I will provide. Report back to me when you are done."`
			choice
				`	"How should I find you?"`
				`	"What is your name?"`
					goto name

			`	"Don't worry," he says, "I will find you. You are our only visitor from the outside in many decades; when you land here, it quickly becomes known."`
				accept
	
			label name
			`	He says, "My name is..." and then performs an elaborate gesture with his hands. "Don't worry if you can't perform my name," he says, "I will seek you out when you land. You won't need to ask around for me."`
				accept
	
	npc
		government "Indigenous Lifeform"
		personality timid mining harvests staying mute
		system "Nenia"
		fleet
			cargo 0
			variant
				"Void Sprite"
				"Void Sprite (Infant)" 3
	on enter "Nenia"
		dialog `There are indeed some strange space-faring life forms in this system. You collect measurements with the special sensors, and then prepare to return to <planet>.`
	on visit
		dialog `You have returned to <planet>, but you're missing something! Either you haven't visited <waypoints> to scan the void sprites, or your escort carrying the scanning equipment has not arrived in the system.`



mission "Remnant: Void Sprites 2"
	landing
	name "Scan the void sprites"
	description "Return to the <waypoints> system, and use an outfit scanner on one of each of the types of void sprites to see if you can tell how their propulsion works."
	source "Aventine"
	waypoint "Nenia"
	to offer
		has "Remnant: Void Sprites 1: done"
	on offer
		conversation
			`Sure enough, soon after you land the Remnant researcher with the optical prosthesis arrives at your ship. When he looks at the data that you collected using his special scanners, he is disappointed. He chants, "I had hoped the scanners would show us how the creatures are able to generate enough force to fly out of the gravity wells of their planets, but this tells me nothing. Perhaps it would help if you scan them more closely. Could you equip your ship with one of the scanners that are used to inspect the outfits that ships are carrying, and see if that scanner yields additional information?"`
			choice
				`	"Okay, I'll install an outfit scanner and see what it can tell me."`
					accept
				`	"Are you sure they won't interpret the scanner beam as an attack?"`

			`	"I doubt it," he says. "It is a very low-power beam. And after all, you were not attacked just now when you scanned them with my equipment."`
			choice
				`	"Okay, I'll install an outfit scanner and see what it can tell me."`
					accept
				`	"Wait, are you saying that you thought I might get attacked last time around, and you didn't tell me that?"`

			`	He says, "It was a small enough chance that I did not see a need to worry you."`
			choice
				`	"Sorry, I don't want to help with this project anymore."`
					decline
				`	"Okay, I'll install an outfit scanner and see what it can tell me."`
					accept
	npc "scan outfits"
		government "Indigenous Lifeform"
		personality timid mining harvests staying mute
		system "Nenia"
		fleet
			cargo 0
			variant
				"Void Sprite"
				"Void Sprite (Infant)"
	on accept
		event "remnant: nenia empty"
	on visit
		dialog `You land on <planet>, but you haven't scanned the void sprites in <waypoints>. Make sure you scan all the void sprites using an outfit scanner.`
	on complete
		event "remnant: nenia restored"

event "remnant: nenia empty"
	system "Nenia"
		remove fleet "Void Sprites"

event "remnant: nenia restored"
	system "Nenia"
		add fleet "Void Sprites" 500



mission "Remnant: Void Sprites 3"
	landing
	name "Visit void sprite planets"
	description `Purchase a "gascraft" ship from the Remnant world of Viminal, and use it to explore the two gas giants where the void sprites live. Then, return to <planet>.`
	source "Aventine"
	stopover "Viminal"
	stopover "Nasqueron"
	stopover "Slylandro"
	cargo "scanning equipment" 8
	blocked "The Remnant researcher has another job for you, but you're going to have to free up some cargo space in order to take it on."
	to offer
		has "Remnant: Void Sprites 2: done"
	on offer
		conversation
			`The Remnant researcher seems disappointed that an outfit scan didn't reveal any information about the void sprites, but he is also excited about a new idea for studying them. "I found that our university had several old mothballed ships suitable for exploring the upper atmosphere of a gas giant," he says. "Until I can publish my results I won't have the money to purchase one, but if you buy one you could land on the void sprite worlds and observe them in their natural habitat."`
			choice
				`	"How much will it cost to buy one?"`
				`	"Didn't you say before that anyone entering that system in a Remnant ship gets attacked?"`
					goto attack
				`	"Sorry, I'm not interested in helping you any more."`
					decline

			`	"Only a few million credits," he says. "Don't worry, you can sell it back to them afterwards and recoup most of your investment. And, just think of how much you will be doing to advance the cause of science."`
				goto end

			label attack
			`	"Don't worry about it," he says. "These exploration craft are exceptionally fast and maneuverable. Even if you do provoke a negative reaction, you should be able to dodge any direct confrontation."`

			label end
			choice
				`	"Okay, I'll do it."`
				`	"Sorry, that's more than I'm willing to commit to."`
					decline

			`	"Excellent," he says. "This ship is an antique, so be careful with the shields. They are projected around the ship and are unable to adapt to new obstacles. Hard-shell shields, I believe they were called at the time of the Exodus, as opposed to the skin shields of today that fit close to the hull." He pauses and looks thoughtful, then continues. "Just make sure nothing valuable is near the hull when the shields activate - it will either be sheared in two or break the shields. And it is important to know that the pressure suit included with the ship is able to remotely activate and deactivate the shields and other ship systems. Good luck."`
				accept
	on accept
		event "remnant: gascraft"
	npc
		government " Drak "
		system "Nenia"
		personality staying heroic nemesis uninterested
		ship "Archon (Cloaked)" "Lifted Lorax"
	on stopover
		conversation
			`You have dodged the Archon and landed on the second of the two gas giants where the void sprites live. The hull of your tiny ship creaks and groans under the high atmospheric pressure, but seems to be holding together. Its sensors pick up flocks of void sprites floating between the planet's cloud layers, presumably feeding on airborne creatures too small to detect from this range.`
			`	You also observe some void sprites leaving the planet, soaring upward on thermal updrafts. As they rise, their bodies swell to several times their original size, like an aerostat balloon gaining altitude. But clearly they have another form of propulsion as well, something akin to the antigravity repulsors that human ships use to travel from a planet's surface into orbit.`
			`	After collecting some atmospheric samples for good measure, you prepare to return to <planet>. Hopefully the Archon will calm down once it sees that you have not attacked or disturbed the Sprites on either of these planets.`
	on visit
		dialog phrase "generic stopover on visit"
	on complete
		event "remnant: void sprite research" 20
		log "Factions" "Void Sprites" `The "void sprites" are space-dwelling lifeforms. They are apparently not sentient. They evolved in the atmosphere of a gas giant, but have some biological mechanism for altering or reflecting gravity that allows them to fly into outer space, in the same way that human ships use antigravity to escape a planet's gravity well. The void sprites are not particularly powerful or dangerous creatures, but they are guarded by a Drak Archon.`
		log "Factions" "Archons" `Archons are partly biological, but do not seem to be naturally evolved creatures. Some of their biological characteristics may have been based on the "void sprites" that inhabit the Ember Waste.`
		conversation
			`The Remnant researcher is ecstatic when he sees all the data you collected. "I will begin assembling this into a research paper immediately!" he sings. "It may be months before it is published, but when it is you will be named as a co-author, and I will share the payment with you."`
			choice
				`	"What do you know about the Archon that attacked me?"`
				`	"I'm glad I could help you out. I'll look forward to hearing from you."`
					decline

			`	He begins singing you a song about the Archons. The song says that the Archons are servants of the mysterious Drak, whom no one has seen but whom the Quarg claim to speak to and take orders from. "That's all our histories say," he sings, "but what interests me is the biological similarities between the Archons and the void sprites. We do not think the Archons are naturally evolved creatures. Perhaps their creators incorporated elements of void sprite biology into them when they were made. Or perhaps the Archons just feel an affinity with them because they are both space-faring organisms."`
			choice
				`	"Well, I'll look forward to hearing the results of your research when it is done."`
					decline
				`	"Do you think the Archons will continue to be angry at me?"`

			`	He says, "As long as you did not harm any of the void sprites, I doubt they will bear you a permanent grudge. The Archons are thinking creatures, after all; they cannot blame you for your curiosity."`
			`	You thank him for the information and tell him that you will look forward to reading the results of his study (and, getting paid for your help) once it is complete.`

event "remnant: gascraft"
	planet "Viminal"
		add shipyard "Remnant Gascraft"

government " Drak "
	swizzle 5
	"player reputation" -1000
	"attitude toward"
		"Indigenous Lifeform" 1

event "remnant: void sprite research"



mission "Remnant: Technology Available"
	landing
	invisible
	source
		government "Remnant"
	to offer
		has "event: remnant: void sprite research"
		has "Remnant: Key Stones: done"
		has "Remnant: Defense 3: done"
	on offer
		payment 2000000
		set "license: Remnant"
		log "The prefects have reached a consensus that you should be considered a valuable friend of the Remnant, and shall be given permission to purchase their ships and technology."
		conversation
			`An elderly man approaches your ship and introduces himself as a local "prefect," presumably some sort of government position. In a song so elaborate that he must have composed and practiced it ahead of time, he informs you that a scientific study on the void sprites has just been published, and as the co-author you are entitled to a payment of two million credits, which he presents to you.`
			`	"When your name came up in the study," he says, "I asked around and discovered that you have helped us in other ways as well. The other prefects have reached a consensus that you should be considered a valuable friend of the Remnant, and shall henceforth be given permission to purchase our ships and technology."`
			choice
				`	"I'm honored. Thank you."`
					decline
				`	"Is there anything else I can do to assist your people?"`
			`	"Not that I am aware of right now," he says, "but we will call on you if a need ever arises."`
				decline



mission "Remnant: Learn Sign 1"
	name "Learn Remnant Sign"
	description `Travel to <destination> for more lessons on how to speak using Remnant sign language.`
	minor
	source "Caelian"
	destination "Aventine"
	repeat 3
	to offer
		has "remnant blood test pure"
		not "Remnant: Learn Sign 1: done"
		not "Remnant: Learn Sign 1: active"
		random < 30
	on offer
		conversation
			`As you make your way through the spaceport, you become increasingly aware of how quiet it is. Looking around, you note that it doesn't seem any less busy than usual, just that only a handful of people are paying attention to you. As a result, they have reverted to their normal gestures instead of singing. It feels oddly isolating, and eerie, to realize that there are hundreds of conversations going on around you, yet you can't understand a single one.`
			choice
				`	(Ask someone to teach you.)`
				`	(Ignore it.)`
					decline
					
			`	Looking around the spaceport, you eventually find someone at what looks like an information desk.`
			choice
				`	"I would like to learn your sign language."`
					goto words
				`	(Sing a short verse about not understanding people because your hands are still.)`
					goto song
			label words
			`	She looks at you with a confused expression, her hands making a few quick gestures. After a moment she points at the hand scanner embedded in the desk.`
				goto scan
			label song
			`	She looks surprised, but then recovers and sings a verse about how hands can learn, but must be cautious, and gestures at the hand scanner embedded in the desk.`
			label scan
			`	As you place your hand on the scanner, you feel a quick tingle as it scans your hand, then a pinprick as it extracts a drop of blood. The lady behind the desk looks at her screen. She nods, taps on the screen a few times, then retrieves a data pad from beneath the desk.`
			`	She hands the pad to you, and sings a brief verse about perseverance and hope.`
			`	Back on your ship you flip the pad on. The data pad appears to be loaded with a number of historic musicals and operas where the meaning of the lyrics has been replicated with gestures as subtitles. It is interspersed with what appear to be Remnant children's videos slowly explaining gestures and pausing to give you the opportunity to practice.`
			`	You spend a few hours going through the lessons. It takes a while to start vaguely understanding the signs, but you eventually learn how to sign a number of basic phrases. Eventually, the pad goes black and a note pops up on the screen informing you that additional lessons are available from the director's desk on Aventine.`
				accept

mission "Remnant: Learn Sign 2"
	landing
	name "Learn Remnant Sign"
	description `Travel to <destination> for more lessons on how to speak using Remnant sign language.`
	source "Aventine"
	destination "Viminal"
	to offer
		has "Remnant: Learn Sign 1: done"
	on offer
		conversation
			`While searching for the director's desk in the Aventine spaceport, you are very conscious of all the conversations going on around you. You manage to catch a word here and there, but not enough to understand the conversations. With some trouble, you ask for directions using what you have learned, and you arrive at a similar desk in a busy plaza.`
			`	It looks like the person behind the desk has been expecting you. They gesture very slowly, asking how your lessons are going using very basic signs and songs. After a few minutes of conversation, they ask you to place your hand on the scanner, which takes a sample of your blood, and then give you a data chip with more lessons.`
			`	You return to your ship and begin going through the lessons. These lessons focus more on purely conversing through sign with almost no singing.`
			`	Just as last time, the screen goes black and reveals a note saying that there will be a final package of lessons waiting for you on Viminal.`
				accept

	on complete
		event "remnant: sign studies complete" 60
		log "Have been introduced to the basics of the Remnant sign language. Will need to practice using the video lessons for some time in order to fully understand Remnant sign language."
		conversation
			`As soon as you land, you look around for someone to ask directions from. Approaching a dockhand who doesn't appear to be busy, you carefully sign, "Can you direct me to the port director?" He looks at you curiously for a moment and replies with exaggerated slowness. You thank him and head towards the spaceport following his directions.`
			`	Once again the director seems to be expecting you, and has a simple conversation with you about how the flight was and how your lessons are progressing. You manage to convey that you have learned a bit, and he gives you a few tips on your rehearsed phrases before directing you to place your hand on the scanner. Once again, the scanner takes a sample of your blood.`
			choice
				`	(Sign asking what the scanners are for.)`
				`	(Sing a verse about your confusion of the hand scanners.)`
			`	The man begins to sign, but then realizes that you don't understand much of what he is signing, so he switches to singing. "Long ago it was decided that being infiltrated by Alpha agents was a big risk, and we couldn't depend on our interstellar network to remain secure. So we implemented a policy where the first time a Remnant is granted formal access to a new planet their purity and identity is verified. Thus even if someone hacked our networks to give themselves a clean identity, they would still be caught when they started working on a new planet. We also don't broadcast that requirement on our networks, simply enforce it locally. It isn't foolproof, but it adds an additional layer of safety."`
			`	You thank the man for explaining the scanners to you and accept the next set of lessons.`
			`	You spend a few hours viewing some of the lessons, one of which involves watching an ancient show about a merchant captain making his way through the galaxy with an unlikely crew, re-enacted by a cast of Remnant who sing and sign their way through the dialogs with exaggerated simplicity. It is oddly familiar, but you can't quite place it. You notice that it seems to have a lot of subtext about the dangers of manipulation and government secrecy, especially surrounding genetics.`
			`	Skimming through the rest of the lessons, you notice that there is a lot more here than the last two times. It may take some time to get through it all, but you should be fairly fluent if you practice over a couple of months.`

event "remnant: sign studies complete"



mission "Remnant: Learn Sign Follow Up"
	invisible
	source 
		government "Remnant"
	to offer
		has "event: remnant: sign studies complete"
	on offer
		log "Have achieved a degree of fluency in the Remnant sign language sufficient for general conversation."
		conversation
			`As you make your way into the spaceport, it occurs to you that one of the information directors who gave you the instructional videos might appreciate how much you have learned over the past months of practice. You stretch your fingers and stop by the desk where you are able to have a simple conversation with the information director.`
			`	"Congratulations, Captain <last>!" the director signs. "Your fluency is good enough that even those unwilling to sing with a stranger should be comfortable working with you. At this rate you will be one of us in more ways than just by blood. I look forward to seeing what results from your work with us." The director is interrupted by the arrival of other Remnant asking for something and bids you farewell with an apologetic gesture.`
				decline



mission "Remnant: Tech Retrieval"
	name "Remnant Human Tech Retrieval"
	description "The Remnant are interested in learning what advances humanity has made over the past centuries. Bring them samples of advanced technology."
	source "Viminal"
	to offer
		has "Remnant: Technology Available: offered"
		random < 30
	on offer
		"remnant met taely" ++
		conversation
			`As you enter the spaceport, you notice someone across the plaza appears to have been waiting for you. A tall, solidly built woman in short-sleeved coveralls stands up from where she was sitting near the information desk. With a few quick gestures at the person behind the counter, she heads towards you with a confident stride. As she approaches, you note that the crowds of people moving around the plaza seem to be staying out of her way as if she were someone important. In contrast, she reminds you of the mechanics who maintained the textile factories back on New Boston. In particular, the tools at her belt and the wear marks on her clothing suggest someone who is more comfortable inside a ship access duct than behind a desk.`
			`	Before you can decide if you want to avoid this person or not, she is standing in front of you, clearing her throat. "You are captain <first> <last> of the <ship>?" She asks in a lyrical chant.`
			choice
				`	"That's me."`
					goto admit
				`	"I don't know who that is."`
			`	She looks at you with an inscrutable expression for a moment. "Trying to be inconspicuous is admirable. Being oblivious to the fact that you stand out like a star in empty space is not."`
			label admit
			`	"I have an opportunity for you, if you are interested in being helpful to the Remnant." When you express your interest she leads you over to a balcony overlooking the primary shipyards. As she leans on the railing a cold breeze makes you shiver, but she seems oblivious to it. "I am known as Taely. As a prefect among the Remnant, I am responsible for this." She gestures at the shipyards, where you can see a myriad of the Remnant's alien-looking ships in various stages of construction or repair. "The ships we have serve us well, but they are old designs. Only the Gull is comparatively new. We need new ideas, new inspiration." She pauses, focusing briefly on a small bay where several people appear to be pulling what looks like a supercapacitor out of a gascraft.`
			choice
				`	"So, what are you asking?"`
					goto request
				`	"What are they doing?"`
			`	"Oh, those are apprentices," she trills with a touch of amusement. "They need to learn how to handle unusual tech. One of the first steps is to deal with old tech. Like salvaging an obsolete supercapacitor out of that gascraft so it can be reprocessed into something useful, and replacing it with newer integrated energy storage." She glances at you in amusement. "You've flown the gascraft, you know how old that ship is: primitive energy systems, antique 'hard-shell' shields that have to be manually raised and lowered..." She trails off into momentary silence. "Be glad that you got one that had already been refurbished prior to your visit to Nenia. At least it had modern engines and an updated sensor array."`
			label request
			`	"To the point," her tone shifts to a more martial cadence. "We want to know how humanity has advanced in the past five and a half centuries. If you found us, I am sure it is only a matter of time until the Alphas, their servants, or others intent on galactic domination discover us. We need to know what sort of weapons they will be wielding, how their ships will be protected, and how fast they can travel in deep space."`
			choice
				`	"Okay, I will see what I can find."`
					goto find
				`	"Could you elaborate on 'how fast they can travel in deep space'?"`
				`	"No, I don't want to get involved in this."`
					goto nothelp
			`	She considers her thoughts briefly, then chants, "How fast a ship can move through an area of deep space basically depends on how fast they can collect fuel. Ramscoops were common at the time of the exodus, and if humanity has developed better ramscoops or other means of generating fuel, these would significantly improve their speed at exploring or crossing large volumes of space."`
			choice
				`	"Okay, I will see what I can find."`
				`	"No, I don't want to get involved in this."`
					goto nothelp
			label find
			`	Taely nods "I will look forward to seeing what you find. In the meantime, I should get back to work." With that, she swings over the railing and climbs quickly down the wall in the direction of the shipyard, seemingly unconcerned about the height.`
				accept
			label nothelp
			`	Taely looks at you with a blank expression, then chants in a monotone voice "If that is your choice, you are unlikely to find much of interest to do among us." With that, she vaults over the edge of the railing and drops from view. As you quickly peer over the railing, you discover that she had must have caught a handhold somehow, as she is rapidly moving down the wall in a controlled fashion with ease of a spider.`
				decline
	to complete
		or
			has "Remnant: Heavy Laser: done"
			has "Remnant: Catalytic Ramscoop: done"
			has "Remnant: Plasma Cannon: done"
			has "Remnant: Electron Beam: done"
			has "Remnant: D94-YV Shield Generator: done"
			has "Remnant: S-970 Regenerator: done"



mission "Remnant: Heavy Laser"
	name "Retrieve Heavy Lasers"
	description "A Remnant engineer has offered to pay you <payment> in return for delivering two heavy lasers to <planet> for them to study."
	source "Viminal"
	destination
		government "Remnant"
	to offer
		or
			has "Remnant: Tech Retrieval: active"
			has "Remnant: Tech Retrieval: done"
	on offer
		require "Heavy Laser"
		conversation
			`You remember that Taely was interested in seeing examples of technology from human space. Would you like to show her your heavy laser?`
			choice
				`	(Not now.)`
					defer
				`	(Yes.)`
			branch familiar
				has "Remnant: Tech Retrieval: done"
			`	After asking a few people, you finally get directed to a bay in the shipyard where you find Taely just finishing the installation of a thrasher cannon in a Starling. "Greetings, <first>. I'll be down in a minute." She does a few more things inside a panel, reseals the hatch, and slides down a fin to land next to you. "So, do you have something for me?"`
				goto next
			label familiar
			`	You recall that Taely is responsible for the shipyards, so you head straight there and ask the nearest mechanic. They direct you to a large hangar tucked into a cliff face, where you find her working at a terminal filled with schematics. Behind her, the room fades quickly into darkness where you can faintly make out what appears to be a large tank and a lot of whirring machinery. As you approach she looks up from her work and turns to face you. "Ah, you have returned. Do you have something new for me?"`
			label next
			`	You lead her back to your ship, where you show her the heavy laser. "A laser cannon?" she asks. "Our records indicate that humanity had primitive laser technology at the time of the Exodus, but nothing that would be considered useful as weapons." She pauses to look down at her scanner. "And yet my scans indicate that they are capable of significant power output." She pauses for a moment before continuing, "These could be quite useful to examine more thoroughly. Please deliver two of these heavy lasers to a research team on <planet>."`
				accept
	on visit
		dialog `You have returned to <planet>, but you don't have the two heavy lasers that Taely requested. Go buy two heavy lasers before returning.`
	on complete
		outfit "Heavy Laser" -2
		payment 870000
		"remnant met taely" ++
		conversation
			`As you land on a pad adjacent to the research center, a group of researchers mount some kind of weapon on a platform aimed down a firing range. The researchers retreat behind a thick barrier and press a button to activate the weapon. A flash of light erupts from the muzzle as the target downrange is cut in half. The barrel of the weapon raises into the air, and the researchers rush out onto the range with tools and devices to inspect the damage. Noticing your arrival, one of the researchers veers off and heads towards you. "So, you are the one with the samples of humanity's laser weapons?" chants the researcher. "Always interesting to see new things." He turns and waves at a Remnant standing near the edge of the landing pad with a camel hitched to a wagon.`
			`	The researchers quickly unload the heavy lasers from your ship, and hand you a credstick with <payment>. "Thank you for bringing us something new to examine. We appreciate the breath of fresh air." With that, they quickly head off into a nearby lab, escorting their cargo of weaponry on the oddly archaic transportation.`



mission "Remnant: Plasma Cannon"
	name "Retrieve Plasma Cannons"
	description "A Remnant engineer has offered to pay you <payment> in exchange for delivering two plasma cannons to a team on <planet>."
	source "Viminal"
	destination
		government "Remnant"
	to offer
		or
			has "Remnant: Tech Retrieval: active"
			has "Remnant: Tech Retrieval: done"
	on offer
		require "Plasma Cannon"
		conversation
			`You recall that Taely was interested in examining examples of technology from ancestral space. Would you like to show her the plasma cannons you retrieved?`
			choice
				`	(Not now.)`
					defer
				`	(Yes.)`
			branch familiar
				has "Remnant: Tech Retrieval: done"
			`	After asking a few people, you finally get directed to a bay in the shipyard where you find Taely just finishing the installation of a thrasher cannon in a Starling. "Greetings, <first>. I will be down in a minute." She does a few more things inside a panel, reseals the hatch, and slides down a fin to land next to you. "So, do you have something for me?"`
				goto next
			label familiar
			`	Aware that Taely's main area of responsibility is in the shipyards, you head straight there and have almost arrived when you are approached by another Remnant who introduces herself as one of Taely's aides. "Greetings, Captain" she trills. "Our scans picked up indications of uncatalogued human weaponry. Were you bringing it to show us?"`
			label next
			`	You lead her back to your ship, where you show her the plasma cannon. "I have never seen weapons designed to handle such a high heat output! Is this some kind of plasma based weapon?" she asks, gesturing at a cannon. You nod, and she continues, "Intriguing. We have noticed that the Korath ships seem to run particularly hot, and have speculated that overheating them might be an effective means of disabling them. I would enjoy researching these a bit more. If you could deliver two to <planet> for us you would be well compensated."`
				accept
	on visit
		dialog `You have returned to <planet>, but you don't have the two plasma cannons that Taely requested. Go buy two plasma cannons before returning.`
	on complete
		outfit "Plasma Cannon" -2
		payment 1130000
		"remnant met taely" ++
		conversation
			`As the <ship> settles onto the pad closest to the research facility, you can see a weapons specialist checking over a large cannon on a platform beneath a nearby Albatross. When he sees you starting to unload the two plasma cannons, he snaps the casing closed and gestures to someone out of sight. Within moments both him and an empty flatbed are there to pick up the weapons.`
			`	"Thank you for your help," he says. "Our Inhibitors provide us with something of a mobility advantage against the Korath, but they aren't particularly effective at disabling them. These plasma cannons will open new avenues of research for us." He pauses, then continues. "I also included a bonus for you. It is a 'finder's fee,' as we always appreciate new tech."`
			branch wave
				has "Remnant: Learn Sign 1: done"
			`	The weapons technician finishes strapping down the plasma cannons and makes a gesture towards you, then heads off toward the lab.`
				goto end
			label wave
			`	The weapons technician finishes strapping down the plasma cannons and makes a gesture that you recognize as "farewell," then heads off toward the lab.`
			label end
			`	As you watch the Remnant heading off with their new weapons to study, you can not help but wonder what will be the result of it.`



mission "Remnant: Catalytic Ramscoop"
	name "Retrieve Catalytic Ramscoops"
	description "A Remnant engineer has offered you <payment> for delivering two catalytic ramscoops to a lab on <planet>."
	source "Viminal"
	destination
		government "Remnant"
	to offer
		or
			has "Remnant: Tech Retrieval: active"
			has "Remnant: Tech Retrieval: done"
	on offer
		require "Catalytic Ramscoop"
		conversation
			`You recall that Taely was interested in seeing examples of new human technology, and the catalytic ramscoop definitely fits the criteria. Would you like to show her?`
			choice
				`	(Not now.)`
					defer
				`	(Yes.)`
			branch familiar
				has "Remnant: Tech Retrieval: done"
			`	After asking a few people, you finally get directed to a bay in the shipyard where you find Taely calibrating an Inhibitor Cannon on an Albatross. "Greetings, <first>. I am just finishing these calibrations." She does a few more things inside the casing, reseals the hatch, and drops to the ground on a tether. "So, did you recover something?"`
				goto next
			label familiar
			`	Remembering that she spends most of her time in the shipyard, you head straight there and almost immediately are intercepted by another Remnant who introduces herself as one of Taely's assistants. "Good day, Captain" she chants. "Our scans picked up a new form of ramscoop onboard your ship. Have you brought it for us to look at?"`
			label next
			`	You lead her back to your ship, where you show her the catalytic ramscoop. "Interesting. This is a new design?" She asks, gesturing at the ramscoop. You nod, and she continues, "Even if it does not perform well, new perspectives on the problem could be valuable. There is a research team on <planet> that is currently working on new ramscoop designs. If you could deliver two catalytic ramscoops to them we could offer you <payment>."`
				accept
	on visit
		dialog `You have returned to <planet>, but you don't have the two catalytic ramscoops that Taely requested. Go buy two catalytic ramscoops before returning.`
	on complete
		outfit "Catalytic Ramscoop" -2
		payment 1390000
		"remnant met taely" ++
		conversation
			`As the <ship> settles onto the pad closest to the research laboratory, you can see several people exiting an adjacent hangar with a trailer pulled by a camel. They quickly approach your landing pad and wait for you to complete your shutdown routines before boarding and starting to unload the ramscoops. Once they are done one of the comes up to you and hands you your payment of <payment>. "Thank you for the delivery, Captain. We are looking forward to seeing what they have done differently."`



mission "Remnant: Electron Beam"
	name "Retrieve Electron Beams for the Remnant"
	description "A Remnant engineer has offered you <payment> for delivering two electron beams to a testing range on <planet>."
	source "Viminal"
	destination
		government "Remnant"
	to offer
		or
			has "Remnant: Tech Retrieval: active"
			has "Remnant: Tech Retrieval: done"
	on offer
		require "Electron Beam"
		conversation
			`You recall that Taely was interested in seeing examples of new human technology, and the electron beam certainly fits the criteria. Would you like to show her?`
			choice
				`	(Not now.)`
					defer
				`	(Yes.)`
			branch familiar
				has "Remnant: Tech Retrieval: done"
			`	After asking a few people, you finally get directed to a bay in the shipyard where you find Taely closing up the panel on a thrasher turret. "Greetings, <first>. You have good timing: I was just finishing." She reseals the hatch, and drops to the ground on a tether. "So, did you recover something?"`
				goto next
			label familiar
			`	Given what you know about Taely, you decide to skip the spaceport proper and head for the shipyard. After a frustrating half hour spent wandering around trying to find her, you finally encounter a helpful weapons tech who says they can check the weapon on Taely's behalf.`
			label next
			`	You accompany her back to your ship, where she examines the electron beam. "This could be useful. Focusing energy into continuous beams has been a popular idea for centuries. It is very useful to know that they have finally managed to make it into an effective weapon.`
				accept
	on visit
		dialog `You have returned to <planet>, but you don't have the two electron beams that Taely requested. Go buy two electron beams before returning.`
	on complete
		outfit "Electron Beam" -2
		payment 1090000
		"remnant met taely" ++
		conversation
			`On <planet> you follow the landing instructions to arrive at a pad set next to a small complex of testing ranges and workshops. A group of technicians is just finishing the disassembly of a weapon from the test stand when you settle onto the stand, and a few minutes later they arrive to unload the electron beams from your ship. They move eagerly to secure the new weapons to their flatbed and quickly hand you your payment of <payment> before vanishing into the lab.`



mission "Remnant: D94-YV Shield Generator"
	name "Retrieve D94-YV Shield Generators"
	description "A Remnant engineer has offered you <payment> for delivering two D94-YV Shield Generators to a research facility on <planet>."
	source "Viminal"
	destination
		government "Remnant"
	to offer
		or
			has "Remnant: Tech Retrieval: active"
			has "Remnant: Tech Retrieval: done"
	on offer
		require "D94-YV Shield Generator"
		conversation
			`You know that Taely was interested in seeing examples of recently developed human technology, and the D94-YV Shield Generator probably fits the criteria. Would you like to show her?`
			choice
				`	(Not now.)`
					defer
				`	(Yes.)`
			branch familiar
				has "Remnant: Tech Retrieval: done"
			`	After asking a few people, you finally get directed to a bay in the shipyard where you find Taely applying some kind of material over a hole in a hull. "Greetings, <first>. What brings you here today?" She reseals the hatch, and drops to the ground on a tether. "Did you bring us something?"`
				goto next
			label familiar
			`	You decide that you are more likely to find her in the shipyard, so you skip the starport and head out among the ships. As you search through the yard you are soon approached by another engineer. "Well met, Captain. Taely said you may be bringing back samples of new technology from ancestral space. Do you have something to show us?`
			label next
			`	You nod in the affirmative and lead her back to your ship, where she examines the D94-YV Shield Generator. "It certainly looks impressive," she chants as she paces around the massive piece of equipment. "It will be valuable to see what our enemies might be shielded with, and maybe something we can learn from it too." She comes to a stop in front of you. "If you could deliver two of these to a lab on <planet> we could compensate you with <payment>.`
				accept
	on visit
		dialog `You have returned to <planet>, but you don't have the two D94-YV Shield Generators that Taely requested. Go buy the two shield generators before returning.`
	on complete
		outfit "D94-YV Shield Generator" -2
		payment 1150000
		"remnant met taely" ++
		conversation
			`On <planet> you follow the landing instructions to arrive at a pad set next to a large warehouse. As you complete your shutdown routine the doors slide open and a large crawler emerges, accompanied by several Remnant. They carefully unload the D94-YV Shield Generators and strap them down. As they start heading back to the warehouse one of them comes over to hand you <payment>. "Thank you for the delivery. Our team is eager to see what humanity has achieved in these past centuries."`



mission "Remnant: S-970 Regenerator"
	name "Retrieve S-970 Regenerators"
	description "A Remnant engineer has offered you <payment> for delivering two S-970 Regenerators to an impact testing facility on <planet>."
	source "Viminal"
	destination
		government "Remnant"
	to offer
		or
			has "Remnant: Tech Retrieval: active"
			has "Remnant: Tech Retrieval: done"
	on offer
		require "S-970 Regenerator"
		conversation
			`You recall that Taely was interested in seeing instances of new human technology, and the S-970 Regenerator is definitely a recent development. Would you like to show her?`
			choice
				`	(Not now.)`
					defer
				`	(Yes.)`
			branch familiar
				has "Remnant: Tech Retrieval: done"
			`	After asking a few people, you finally get directed to a bay in the shipyard where you find Taely adjusting something on the hull that you can't quite see. "Greetings, <first>. What brings you here today?" She taps something, then hangs her tools on her belt and drops to the ground on a tether. "Did you bring us something?"`
				goto next
			label familiar
			`	Taely seems like the sort of person who spends most of their time working directly on ships, so finding people repairing ships seems the most likely place to find her. As you enter the maintnance section, you spot an engineer waiting for you. She quickly introduces herself as an engineer who works with Taely. "She was not able to be here, so she sent me to see what you have brought" chants the engineer.`
			label next
			`	You nod in the agreement and lead her back to your ship, where she does a cursory scan of the S-970 Regenerator. "Hmm," she murmurs as she peers at the readings on her instrument as she waves it up and down the regenerator. "This looks like they may have found a few techniques that would be beneficial for us to study. If you could deliver two of these to a lab on <planet> we could compensate you with <payment>.`
				accept
	on visit
		dialog `You have returned to <planet>, but you don't have the two S-970 Regenerator that Taely requested. Go buy the two shield regenerators before returning.`
	on complete
		outfit "S-970 Regenerator" -2
		payment 2350000
		"remnant met taely" ++
		conversation
			`On <planet> you follow the landing instructions to arrive at a pad set next to a substantial facility with a large equipment bay. As you complete your shutdown routine the doors to the bay slide open and a crawler emerges, accompanied by several Remnant. They carefully unload the S-970 Regenerators and strap them down. As they start heading back into the bay, one of them comes over to hand you <payment>. "Thank you for the new outfits to study. Our team is quite interested to see what humanity has achieved since our exodus."`



mission "Remnant: taely intro log"
	invisible
	source
		government "Remnant"
	to offer
		"remnant met taely" >= 1
	on offer
		log "People" "Taely" `As an engineering prefect, Taely is the foremost authority among the Remnant on salvaged technology and a senior leader in their reverse engineering program.`
		fail



mission "Remnant: Return the Samples"
	name "Return the Samples"
	description "A researcher on <planet> has asked you to return void sprite eggs to Nasqueron that the Remnant stole many years ago."
	source "Aventine"
	stopover "Nasqueron"
	to offer
		has "Remnant: Technology Available: offered"
		random < 50
	on offer
		conversation
			`As you are walking through the spaceport, the researcher you previously assisted with the studies on the void sprites approaches you in a hustle. "We have made some new discoveries!" he exclaims in a trill. "Some of the samples that we took all those years ago are actually eggs of some kind. So the Archon must view our previous research as being disruptive to the void sprites' lifecycles.`
			`	"We have been storing these eggs in a cryogenic stasis tank, so they should still be viable and intact. Well, most of them, anyway." His notes trail off on a mournful tone.`
			`	"Could you return some of them to Nasqueron? According to our logs, they were found floating in the lower levels of the atmosphere, where their natural buoyancy should keep them afloat."`
			choice
				`	"Sure, I would be glad to return them."`
				`	"Sorry, I'm really not interested in dodging the Archon again."`
					decline

			`	"Thank you. Since we are continuing to work together, I would like to introduce myself again." He takes a breath, thinks for a second, and speaks a short verse about plumage with a complex chord that sounds at once grandiose and self-deprecating. The best you can make out is that his name is "Plume."`
			`	"Just remember: you will need to use a gascraft to make this delivery. If you don't still have one, there are a few in storage in Viminal." He taps on his commlink, and an assistant emerges from a nearby building with a flatbed truck. Onboard is a large collection of cocoon-like pods cradling large eggs, as well as a big spacesuit that looks more reminiscent of an ancient deep-sea diving suit than anything carried on a modern ship. "Now, remember, you need to remove the eggs from the cocoons and release them gently. Please make sure they don't hit anything on the way out."`
				accept
	npc
		government " Drak "
		system "Nenia"
		personality staying heroic nemesis uninterested
		ship "Archon (Cloaked)" "Lifted Lorax"
	on accept
		log "People" "Plume" `A Remnant researcher specializing in xenobiology, Plume is at the forefront of recent efforts to restart research on the void sprites and a leading expert in non-carbon based lifeforms.`
	on stopover
		conversation
			`Once again you have successfully dodged the Archon to land on Nasqueron. Somehow, knowing it was going to be there was both better and worse than the surprise of the first time.`
			`	As the <ship> sinks through the cloud layers, you gently activate the repulsors to slow your descent to avoid startling the void sprites. A few nearby sprites descend with you, seeming to match your velocity. You slow down as you reach the altitude listed in the log of where the eggs are to be released.`
			`	Setting the ship on auto-pilot, you walk to the back and struggle into the pressure suit. Readying the eggs in the cargo hold, you equalize pressure in the main cargo hold to the swirling clouds outside, and open the bay doors. As predicted, at this pressure level, the eggs are almost weightless, and are fairly easy to carry to the door of the ship and release.`	
			`	By the time you finish releasing the eggs back into the clouds, several void sprites have converged on your ship and appear to be herding the eggs away from you with gentle buffets of their wings. You take a moment to appreciate the alien beauty of these creatures before closing the hatch and purging the ship with fresh air.`
	on visit
		dialog phrase "generic stopover on visit"
	on complete
		conversation
			`Back on the ground, you report on how the release went. The researcher is pleased to hear that the void sprites responded to their presence. "We will give them a few weeks, then try sending another ship to monitor them. Hopefully the Archon will be pacified by this. Meet me in the alien environments lab just off the spaceport if you are interested in pursuing this."`



mission "Remnant: Return the Samples 2"
	name "Return the Samples"
	description "Plume has asked you to return more stolen eggs, this time to Slylandro. Then return to <planet> with footage of the void sprites."
	source "Aventine"
	stopover "Slylandro"
	to offer
		has "Remnant: Return the Samples: done"
	on offer
		conversation
			`Following Plume's directions, you find a lab tucked behind the main area of the spaceport, where a short walkway leads into an underground structure. Stepping inside the door you note a rack of camouflage netting positioned easily at hand. Given what you have learned of their history, it is probably a last ditch preparation in case they need to hide the entrance from a raid.`
			`	The lab itself is a microcosm of Remnant development, the structure appears to be some strange semi-organic material, and you can see an eclectic mix of familiar and unfamiliar shapes cluttering the tables. If you had to guess, you would think that this lab was the result of several different families of technology, only one of which was human.`
			`	Plume and several other Remnant are at the back of the room inspecting a bunch of cocoon-like containers, similar to the ones that carried the last batch of eggs back to Nasqueron. After checking a screen he looks up and seems momentarily startled to see you.`
			`	"Ah, <first>! You are just in time," Plume chants quickly, his hands unconsciously dancing in a quick series of gestures. "These eggs are ready to be delivered, this time to Slylandro. Could you drop them off like you did before?"`
			choice
				`	"Yes, I would be happy to bring them home."`
				`	"Sorry, I'm really not interested in risking the Archon a third time."`
					decline

			`	"Thank you. Like last time, we can't pay you for this. But we are still hopeful that the Archon might let us resume our studies." He follows you out to the <ship> and helps you load the cocoons holding the eggs. Just before parting ways he asks, "Oh, could you record the void sprites this time? We would like to see the behaviors you mentioned last time."`
				accept
	npc
		government "Drak"
		system "Nenia"
		personality staying heroic nemesis uninterested
		ship "Archon" "Lifted Lorax"
	on stopover
		conversation
			`As you approach Slylandro you watch the Archon like a hawk, but this time it doesn't attempt to drive you off with tridents of white energy. Cautiously you make your way to Slylandro and begin your descent.`
			`	As the <ship> sinks through the cloud layers, you notice the void sprites seem to be tailing you. A few drop past you with startling speed, only to reappear from below as you approach the designated altitude. At the last minute you remember Plume's request to record them, and hit the switch to activate the recorder for the exterior cameras.`
			`	Setting the ship on auto-pilot, you head back and suit-up in the bulky pressure suit once again. Readying the eggs in the cargo hold, you equalize pressure and open the bay doors. As before, the eggs are already floating as you open the cocoons and gently carry them to the door.`
			`	Almost as soon as you release the first egg, a void sprite is there, brushing against the ship to scoop the egg away into the swirling mists. By the time you return with the next one, another sprite is already waiting at the door, undulating in the eerie light. By the time the last egg is released you can see dozens of the strange creatures swarming around the collection of eggs. It occurs to you that very few humans would ever have the chance to see anything like this.`
			`	After taking a moment to enjoy the view, you shut the door as gently as you can, purge the ship with fresh air, and begin the journey back to Aventine.`
	on visit
		dialog phrase "generic stopover on visit"
	on complete
		"reputation: Drak" += 1
		event "remnant: return the samples timer" 14
		conversation
			`Back on Aventine, you share the recording of the void sprite's behavior with Plume. "These Sprites demonstrate considerably more communication than we originally thought. And obviously they must have communicated what you did on Nasqueron. Interesting..." Plume's excited staccato exclamations trail off as he begins to make notes on a data pad he has on hand. "Thank you for your help, we will let you know what we find out."`



event "remnant: return the samples timer"



mission "Remnant: Salvage 1"
	name "Remnant History Updates"
	description `The Remnant are interested in learning about what has happened in human space since they left. Find a copy of human history on <destination>.`
	minor
	source "Viminal"
	destination "Alexandria"
	to offer
		has "Remnant: Learn Sign Follow Up: offered"
		random < 50
		or
			has "Remnant: Catalytic Ramscoop: done"
			has "Remnant: Plasma Cannon: done"
			has "Remnant: Heavy Laser: done"
			has "Remnant: Tech Retrieval: done"
	on offer
		conversation
			`As you step out into the icy chill of Viminal, you get a message from Taely, the engineering prefect, asking if you could meet her in the cafeteria.`
			choice
				`	(Not right now.)`
					defer
				`	(Accept her invitation.)`
			`	Replying that you can, you make your way through the crowds and find an empty table. Moments later Taely appears and grabs two trays from the dispenser before heading towards you. She settles down in the opposite chair with a look of exhaustion.`
			`	"It is good to see you again, <first>," she sings softly. When you sign a reply she sits up, smiles, and switches to sign. "My, you are a quick learner. This is much faster." Her quick gestures are hard to follow, but the language videos seem to have focused on a practical vocabulary that has most of the words she uses.`
			`	"I haven't fully..." (She makes a sign that you don't understand, but seems similar to the signs for "break" and "understand".) "...the technology you retrieved for us, but we are learning much from what we have already found. Could you help us catch up with what has happened in ancestral space since our Exodus?"`
			choice
				`	"Yes. What can I do to help?"`
				`	"Sorry, not interested."`
					decline
			branch library
				has "Human Cultural Archives: done"
			`	"Excellent! According to a friend of mine who is versed in history from the war, there were rumors that a grand library was being built in the Deep to house all of human knowledge. If it exists, that would likely be where to go."`
				accept
			label library
			`	"Excellent! According to a friend of mine who is versed in history from the war, there were rumors that a grand library was being built in the Deep to house all of human knowledge. If it exists..." She stops when she notices you nodding with a knowing expression. "You have already been there? Well, you certainly get around, Captain <last>. I suppose that makes things rather straight forward."`
				accept
	on visit
		dialog
			`The station has a small museum gift shop that sells a copy of the entire archive on a data card. It only costs 40 credits, but because you have done a horrible job at managing your finances you do not have even that much cash on hand right now.`
			`	Go earn some money, then return here.`
	on complete
		payment -40



mission "Remnant: Salvage 1B"
	name "Remnant History Updates"
	description `Return the copy of human history to <destination>.`
	landing
	source "Alexandria"
	destination "Viminal"
	to offer
		has "Remnant: Salvage 1: done"
	on offer
		conversation
			`After having traveled clear across the galaxy, you finally have arrived at the archives of human history. On the direction of the librarians you locate the gift shop and buy a "souvenir copy" of the archive. You idly wonder if you should buy a couple spare copies just in case, but decide against it.`
				accept



mission "Remnant: Salvage 2"
	landing
	name "Defend <planet>"
	description "Assist in defending <planet> from a Korath raid, then return to the planet."
	source "Viminal"
	to offer
		has "Remnant: Salvage 1B: done"
	on offer
		conversation
			`Having acquired a copy of the archive, you gently set your ship down on Viminal hoping that this information is helpful. The port seems unusually busy, but the comm channels are quiet beyond the bare minimum to keep traffic organized.`
			`	Before you have even taken the time to shut down the engines Taely is halfway up the side of your ship securing a refueling hose and charging cable. As you reach for the commlink she scrambles up to the bridge windows and quickly rattles off a series of signs at you. All you can make out is "Keep it hot, incoming!" Before you can frame a reply she has raced across your wing and leapt to the Albatross parked next to you.`
			`	Looking around more carefully, you note that every ship in the port is idling with fuel lines still connected. If this were some Republic port the safety inspectors would be having a nightmare. One Starling is getting holes in its wings patched even as the crew appear to be running prep-for-flight checklists. It also looks like every ship has a guard. Something tells you that right now would be a bad time to take a walk around town.`
			`	After some tense minutes of waiting, the planetary defense sirens start and the idling ships begin to ascend one by one. You quickly figure out where you are in the launch sequence and follow the stream of craft heading for orbit.`
				launch
	npc
		government "Remnant"
		personality staying uninterested disables plunders
		fleet "Large Remnant" 2
	npc evade
		government "Korath"
		personality heroic plunders harvests target
		fleet "Korath Ember Waste Raid" 7
		fleet
			names "korath"
			cargo 3
			variant
				"Korath World-Ship B (Ember)"
	on visit
		dialog "There are still Korath raiders circling overhead. You should take off and help the Remnant ships to fight them."
	on complete
		payment 1000000
		conversation
			`As some ships maintain orbital sentry positions, most ships return to their berths. Mechanics are soon swarming over the ships, and what you suppose are ambulances are waiting at the ramps to collect the injured. Farther back, flatbed tractor units wait to pick up any salvage that has been collected.`
			`	Eventually a tired but pleased-looking prefect stops by your ship. He starts chanting, "Do you understand our language, or do I need to sing?" He looks relieved when you reply that you can understand most of what is said so long as he signs slowly. "Thank you for your assistance during the raid. The sensors you placed in Parca picked up the fleet coming in and gave us sufficient warning to get everyone ready."`
			`	He is silent for a moment, with the air of someone who is enjoying not having to run for the first time in a while. "Oh, Taely said that you might have some historical records for us?" You hand over the copy of the archive in response, telling him that it is probably the best available. He hands you a credit chip with <payment> on it. "Thank you, I'll make sure this gets where it needs to go. In the meantime, we could use your help in the spaceport."`



mission "Remnant: Salvage 3"
	name "Transport injured Remnant"
	description `Some injured Remnant need to be transported away from the front lines to Aventine.`
	source "Viminal"
	passengers 8
	cargo "medical gear" 5
	blocked "A prefect informs you that they need to evacuate some injured to a hospital on Aventine, but you will need 8 free bunks and 5 tons of cargo space in order to handle the injured."
	stopover Aventine
	to offer
		has "Remnant: Salvage 2: done"
	on offer
		conversation
			`After watching the mechanics start repairs on the <ship>, you make the short trek to the spaceport common area. People are still rushing around as ships continue to land. No wrecks so far, and judging by the scrolling arrivals displays there are still quite a few ships on approach. Looking around for someone to talk to, you spot the prefect who had just visited your ship. He notices you and comes over. "No ships lost yet," he signs harshly, "but there are a few ships that haven't checked in."`
			`	He shakes his head and continues, "We need to keep our medical facilities as free as possible. Could you take some of our injured to Aventine? They are stable and healthy enough for an unattended transport, and it would free up medics and space here."`
			choice
				`	"Of course."`
				`	"I'd rather not."`
					decline
			`	He looks relieved. "Thanks. I was going to have to divert one of our sentries to take them." He pauses and consults his commlink. "The medical team will have the injured settled onboard shortly, along with everything they need to ensure they arrive safely. They will probably have some fresh crew to send back with you."`
				accept
	on stopover
		dialog
			`The injured crew made for an eerily quiet jaunt from Viminal to Aventine. They didn't sing, and rarely signed. Some spent the trip mellowed out on powerful painkillers, while the few that left their rooms seem to be mostly intent on doing prescribed stretches and movements to help damaged muscles heal. A few are interested in visiting with someone from outside the Ember Waste, but they lacked the energy to do so for long.`
			`	On Aventine there are ambulances and medical staff waiting to transport the injured to longer-term medical facilities. As they depart, a fresh crew arrives to take their places.`
	on visit
		dialog phrase "generic cargo and passenger on visit"
	on complete
		payment 100000
		set "license: Remnant Capital"
		conversation
			`When you return to Viminal, the Remnant crew members leave your ship and disperse across the tarmac to the ships they have been assigned to, each one of them signing their thanks as they leave. A few minutes after they leave your commlink beeps, notifying you that a message from the prefect has arrived:`
			`	"Captain <last>! Thank you for your help in defending Viminal and transporting those wounded. I have transferred a small token of our gratitude to you. That being said, perhaps you would appreciate this a bit more: the other prefects and I have agreed to grant you access to a wider range of ships. Our capital class ships will now be available to you, including the Albatross and the Pelican. At the rate these raids are going, it is in everyone's best interests that you have access to a better warship. Please, meet us in the spaceport to further discuss the situation."`



mission "Remnant: Salvage 4"
	name "Track down the <npc>"
	description "Track down and disable a Korath ship that escaped the raid on Viminal so that the Remnant may salvage it for technology."
	source "Viminal"
	to offer
		has "Remnant: Salvage 3: done"
	on offer
		conversation
			`Walking into the cafeteria you immediately sense the buoyant mood. According to a report on the video screen, very few Remnant ships were actually lost. Furthermore, of the ships that were lost, the escape pods worked perfectly, ensuring none of the crew were killed. Groups of crew are gathered around tables intermingled with the ground teams that keep their ships operational, and based on the snippets you can catch, they seem to be trading stories of crack shots and clever improvisations.`
			`	Taely sits over at a corner booth with the prefect who met you at the dock and a couple other mechanics, and she waves you over. "Captain <last>! So, how do you like fighting with our fleet?" asks one of the mechanics.`
			choice
				`	"It seems odd to have a planetary defense fleet plundering."`
				`	"It was a tough battle."`
					goto next
	
			`	"I suppose it would," chants one of them. "We need access to their tech, though. Otherwise we'll fall behind." Judging by the finality of his statement, this is held to be common knowledge among the Remnant.`
				goto next
	
			label next
			`	While you're conversing with the group, the prefect suddenly glances down at his commlink, reads a message, then looks up at you. "It appears that a Korath ship survived the raid and has destroyed a few ships without taking cargo. Could you deal with it?"`
			choice
				`	"Sure."`
				`	"Sorry, I don't have time to help you out."`
					decline

			`	"Thank you," he signs. "It is acting oddly, jumping around destroying ships instead of looting and running. If it simply looted and left we would be pleased, but now it is learning about us instead, so it has reached the end of its usefulness. Please disable it so that we can salvage parts from it." He pauses, then continues, "I doubt we'll be able to salvage the ship itself - they pack those things with soldiers - but we should be able to strip everything else of use off it."`
				accept
	npc save disable
		government "Korath"
		personality heroic vindictive target uninterested waiting marked
		system
			distance 1 2
		fleet
			names "korath"
			cargo 3
			variant
				"Korath Raider (Hyperdrive)"
		dialog "You have disabled the Korath ship that was left over from the raid on <planet>. You can now return there to collect your payment."
	on fail
		payment 350000
		dialog `You are met by a prefect who looks upset. "The ship was supposed to be disabled so its contents could be salvaged!" he signs angrily. Nonetheless, he shoves a credit chip worth <payment> into your hand. "That's half what you would have earned if the ship had been disabled." He pauses and shakes his head. "I think Taely might have some more work for you in the spaceport, but in the meantime, why don't you go find some Korath to practice disabling? It is a valuable skill among the Remnant."`
	on complete
		payment 700000
		dialog `You are met by a prefect who thanks you for disabling it and hands you a credit chip for <payment>. "I think Taely might have some more work for you in the spaceport, but in the meantime, don't forget to drop off any salvaged outfits in the outfitters so the researchers can look at them."`



mission "Remnant: Salvage 5"
	name "Salvage Delivery"
	description `Deliver <cargo> to Caelian.`
	source "Viminal"
	cargo "Korath salvage" 20
	blocked `Taely would like you to deliver some valuable Korath equipment to Caelian, but you will need 20 tons of space to carry it.`
	destination "Caelian"
	to offer
		or
			has "Remnant: Salvage 4: done"
			has "Remnant: Salvage 4: failed"
	on offer
		conversation
			`As you stroll across the tarmac under the great dome you spot Taely heading your way with a flatbed tractor filled with components in tow.`
			`	"<first>! I'm glad I ran into you. The last raid gave us some particularly good pieces of equipment to study. Could you take these to the weapons laboratory on Caelian?"`
			choice
				`	"I could do that."`
				`	"I'm not interested."`
					decline
			`	Taely quickly helps load the cargo onboard your ship. It doesn't appear to be actual whole items anymore, but rather pieces thereof. "They will be expecting you, but you might have to pry them out of their lab to get some help unloading. They can be a bit single-minded when they have something interesting to work on."`
				accept
	
	on visit
		dialog phrase "generic cargo on visit"
	on complete
		payment 150000
		dialog `On Caelian, you are able to find the appropriate research warehouse just off the main landing pad. After a few minutes, a lab technician disentangles herself from a project and brings a wagon and camel team out to the ship to unload the salvage. It strikes you as a bit incongruous that a lab technician is using a graviton repulsion lifter to load cargo from your ship into a wagon pulled by a camel. "If you can, I should have some things to send back to Taely if you could meet me in the cafeteria this afternoon."`



mission "Remnant: Salvage 6"
	name "Transport outfits to Taely"
	description `Deliver <cargo> to Viminal.`
	source "Caelian"
	cargo "ship parts" 20
	blocked `The technician you delivered Taely's salvaged parts to would like you to take some finished parts back to Taely, but you will need 20 tons of space to do so.`
	destination "Viminal"
	to offer
		has "Remnant: Salvage 5: done"
	on offer
		event "Remnant Salvage Available"
		conversation
			`You spot the laboratory technician entering the cafeteria, and she approaches you.`
			`	"Thank you for waiting. I have a shipment of parts ready for Taely, and with the recent increase in attacks she needs them sooner rather than later. Please take them to her."`
			`	Outside you find a camel pulling a wagon filled with ship parts to be loaded on board the <ship>.`
				accept
		
	on visit
		dialog phrase "generic cargo on visit"
	on complete
		payment 150000
		conversation 
			`Taely meets you at the dock with a flatbed ready to offload the shipment. As you run through your shutdown routine you hit the switch for the cargo bay doors, and by the time you have gone down to the hold, Taely has half the shipment already unloaded.`
			`	Her signs flick at you with a gentleness that you are slowly deciding equates to a cheerful tone. "Thank you for all the help you've provided in recovering this salvage," she says as she hands you <payment>. "I have discussed it with the other engineers, and we have decided to give you access to our salvage."`
			`	She leads you over to the warehouse, scans her ID on the console, and taps a few commands. Then she scans your ID card. "There you go, I have updated your access codes," she signs cheerfully. She hands you your ID and pulls you to a door on the far side of the outfitting shop. Beyond the door is a vast room filled with outfits and weapons that clearly don't fit the same style as the other Remnant technology. You have seen most of the things here on scans and when salvaging equipment from other ships, but never up close.`
			`	"This section of our warehouse is the salvage area. Everything in here we have we collected in sufficient quantities that it is available for general use." She nods at a rack of Korath Heat Shunts while she explains, then turns back to you.`
			`	"Of course the really advanced and rare stuff is still going to the labs first, and won't be available until we have learned all we can from it." She looks around proudly. "We don't have the industrial capacity or the number of researchers to keep up with the Alphas, the Korath, or whoever else might be out there. But we are very good at figuring out what others have built and learning from it.`
			`	"Any salvage or unrecognized technology gets scanned in our quarantine area for threats, then looked over to figure out if there is anything new in it. If there is, it is shipped to a lab for our researchers to dissect. Anything we have already figured out ends up in here, where a select few captains are welcome to use it as they see fit."`
			choice
				`	"Threats?"`
					goto threats
				`	"Interesting."`
			`	"Yes, it is, isn't it? So many new things out there to discover and learn about.`
				goto end
			label threats
			`	"Yes, sometimes salvage that is brought in is dangerous. System Cores come with fleets of micro-bots, for instance. If they aren't de-activated properly, they keep trying to rebuild their surroundings in the form of the last ship they were configured to serve. And while it hasn't happened yet, we are worried that someday we might run into someone who builds traps into their equipment, or uses nanobots that have run amok. We haven't seen any of that yet, but our science-fiction stories are filled with tales of nanotech apocalypses and things like that.`
			label end
			`	"Well, I need to get back to work. That last battle put us behind schedule on our repairs. Have a good day!" With a final flourish that you think is the equivalent of an exclamation mark, Taely strides out of the outfitters, heading towards another landing bay.`

event "Remnant Salvage Available"
	planet "Aventine"
		outfitter "Remnant Salvage"
	planet "Caelian"
		outfitter "Remnant Salvage"
	planet "Viminal"
		outfitter "Remnant Salvage"



mission "Remnant: Bounty 2"
	job
	repeat
	name "Remnant bounty"
	description "Hunt down a Korath ship that is lurking in Remnant territory, then return to <planet> to receive your payment of <payment>."
	source
		government "Remnant"
	to offer
		has "Remnant: Salvage 4: offered"
		random < 60
	npc kill
		government "Korath"
		personality heroic vindictive target uninterested waiting marked
		system
			distance 1 2
		fleet
			names "korath"
			cargo 3
			variant
				"Korath Raider (Hyperdrive)"
		dialog "You have destroyed the Korath ship. You can now return to <planet> to collect your payment."
	on visit
		dialog phrase "generic bounty hunting on visit"
	on complete
		payment 400000
		dialog "A Remnant military leader thanks you for hunting down the Korath ship <npc>, and gives you the agreed-upon payment of <payment>."



mission "Remnant: Expanded Horizons Quarg 1"
	name "Visiting the Quarg"
	description "Take Remnant researchers to <destination> to see the Quarg."
	minor
	source
		government "Remnant"
	passengers 3
	destination "Wayfarer"
	to offer
		has "Remnant: Learn Sign Follow Up: offered"
		has "Remnant: Salvage 2: done"
		has "First Contact: Quarg: offered"
		random < 40
	on offer
		conversation
			`As you relax in the cafeteria on <origin> you are approached by a young Remnant. Judging by the hand-held sensors and tools hanging off her belt, you suppose she is a researcher or an engineer.`
			`	"Hello Captain <last>. My name is Dawn, and I have been spending the past few days skimming the archive you retrieved. I wanted to ask you a few questions. May I?"`
			`	She slides into the chair opposite you without waiting for your reply, and pulls out a data pad. "Firstly, our histories mention how humanity met a race called the 'Quarg' and had some ongoing dialogs with them, but not much beyond that. Now here in this history that you brought us, it says that humanity has started exchanging technology with them! Is this true?" She looks at you intently. You sign negatively, and she dejectedly continues. "Could you explain about them, then?" You reply that the Quarg have allowed humanity to live near them, and that the Quarg are usually willing to answer questions, including scientific ones. You continue, elaborating that while the Quarg don't seem to mind having an innovative shipyard studying them as best it can, they don't actually share their technology with anyone.`
			`	After several hours of telling her about meeting the Quarg and visiting their worlds, it finally occurs to you that it would be easy enough to take her to visit the Tarazed system.`
			choice
				`	(Offer to take her there.)`
				`	(Don't offer.)`
					decline
			`	 You offer to take her and a couple of her colleagues to see the Quarg. She eagerly accepts, although she expresses a preference for landing on the human world, so they can observe the Quarg ships from a distance, as they would rather not draw any attention to themselves. She runs out of the cafeteria after telling you they will meet you at your ship in half an hour.`
				accept
	on visit
		dialog `You land on <planet>, but realize that you left Dawn and her colleagues on one of you escorts that hasn't entered the system. Better depart and wait for it to arrive.`
	on complete
		log "People" "Dawn" `Dawn is a young Remnant researcher with a strong interest in engineering. She has yet to pick a specialty, but appears to have a talent for exo-engineering.`
		conversation
			`Dawn and her colleagues are thrilled with the trip. While they had each served on Remnant ships exploring the Ember Waste or patrolling their territory, none had ever been more than a handful of jumps away from their own space. They explain that their ships were always cautious to stay far away from human space to avoid leading anyone back.`
			`	It occurs to you that Dawn and her colleagues seem much less reserved than most Remnant. You aren't sure if it is because they are younger, less secretive, or if the Remnant have been holding back from you. It is also possible that you just have better opportunities to figure it out now that you can understand their signs.`
			`	Upon arriving at Wayfarer they spend considerable amount of time watching the few Quarg in evidence, however it is easy to see that the real draw of their attention is the ships. You wave your ID across the scanner for the shipyard and take them inside to see what Tarazed Shipyards has on display.`
			branch rich
				"net worth" >= 20000000
			`	After a few minutes a sales agent meanders over to ask if there's anything he can do to help. You ask a few questions about the different ships for Dawn's benefit, listen to the sales agent repeat a few lines from the display, then politely tell him you'll just browse on your own.`
				goto end
			label rich
			`	Almost before you are in the main hall a sales manager is at your side, inquiring as to how he can help. You can almost see the credit signs in his eyes and you suspect that scanning your license may have done a quick check of your net worth too.`
			`	You ask a few leading questions about new designs and play the part of a captain with more money than brains, and the manager eagerly directs you to the large hangars near the end that house their largest and fanciest ships. After it becomes clear that he doesn't have any experience flying them you politely disentangle yourselves from him to look at the ships in peace.`
			label end
			`	After an hour of browsing, the young Remnant agree to meet you back at the spaceport in an hour and take off to the outfitters.`



mission "Remnant: Expanded Horizons Quarg 2"
	name "Quarg Scanning"
	description "Perform an outfit scan on the Quarg ship <npc>, then land again on <destination>."
	source "Wayfarer"
	to offer
		has "Remnant: Expanded Horizons Quarg 1: done"	
	on offer
		conversation
			`Dawn and her fellow researchers show up a few minutes after you do, excitedly talking about the various things they have seen. "<first>, there is a Quarg ship taking off shortly, and we were hoping you might be able to get scans of it while it is in flight. It would be really helpful for our understanding of how they work."`
				accept

	on accept
		log "Volunteered to show Dawn and some of her fellow researchers the world where humans and Quarg co-exist."
	
	npc "scan outfits"
		government "Quarg"
		personality staying uninterested target launching
		fleet "Quarg"
		dialog
			`Dawn and her compatriots eagerly pore over the readouts as they come in, then ask if you could land again to compare their scans to ones taken on the ground.`

	on visit
		dialog `You've landed on <planet>, but you haven't yet scanned the <npc>'s. Depart and use an outfit scanner to scan the ship.`
	on complete
		conversation
			`The Remnant researcher's attention to detail is impressive. They carefully quantify every aspect of the scans, including notes about the ship's behaviors. By the time you are on the ground again, they have amassed quite a collection of data crystals filled with analysis. You note that they are careful to ensure everything they collect is backed up in multiple places, including what appears to be a small lead lined box.`
			`	Dawn does some follow-up scans of idle Quarg ships, and her fellow researchers take some time to make sure all their pictures are crisp and detailed. They let you know that they will meet you back in the spaceport bar once they are done.`



mission "Remnant: Expanded Horizons Quarg 3"
	name "Expanded Horizons Return"
	description "Return the Remnant researchers to <planet>."
	source "Wayfarer"
	passengers 3
	blocked `This mission requires bunks for three passengers.`
	destination
		government "Remnant"
	to offer
		has "Remnant: Expanded Horizons Quarg 2: done"
	on offer
		conversation
			`Back in the spaceport bar you wait around for a couple hours. Just when you were about to go find them, the trio walk in looking like they had spent all day on the move, but otherwise unreadable.`
			`	"Okay, I think we are ready to go. Can you take us to <planet>?"`
				accept
	on visit
		dialog `You land on <planet>, but realize that you left Dawn and her colleagues on one of you escorts that hasn't entered the system. Better depart and wait for it to arrive.`
	on complete
		payment 150000
		conversation
			`Once you are back in the privacy of the <ship>, the stony reserve fades to cheerfulness as the trio are a blur of motion, chattering back and forth with their signs. Apparently this will be one of the biggest boosts to their research since the first time they salvaged the gear off a Korath raider.`
			`	They eventually slow down their signs a bit and explain that up until the time the Remnant departed from ancestral space, human scanners had been unable to penetrate the outer layers of Quarg ships. One of Dawn's fellow researchers continues with the explanation.`
			`	"Our historical records just have a few pictures and videos of Quarg ships, along with a basic scan that doesn't provide more than the general outline of the ship. These scans," he says while tapping the databanks, "actually picked up detailed structural layouts and even identified a number of key components. It isn't nearly enough information to be able to duplicate them, but it is enough that we can start trying to figure out how they work."`
			`	Upon arriving at <planet> they quickly thank you, hand you <payment>, and run back to their offices to finish prepping their material to publish and distribute.`



phrase "broken jump drive on visit"
	word
		`You've landed on <planet>, but you don't have a broken jump drive to give to the Remnant. You may need to steal one from Korath Raiders found through Remnant jobs, or depart and wait for an escort carrying one to enter the system.`

mission "Remnant: Broken Jump Drive 1"
	name "Broken Jump Drive Delivery"
	description "You have been asked to deliver a broken jump drive to the researchers on <planet>."
	minor
	landing
	repeat
	to offer
		has "remnant blood test pure"
		not "Remnant: Broken Jump Drive 1: active"
		not "Remnant: Broken Jump Drive 1: done"
	source
		government "Remnant"
		attributes outfitter
	destination
		government "Remnant"
		attributes outfitter
		not distance 0
	on offer
		require "Jump Drive (Broken)"
		conversation
			branch repeated
				has "Remnant: Broken Jump Drive 1: offered"
			`As the <ship> settles onto its designated landing pad, you see someone emerge from the nearby outfitter and quickly make their way to you. The man waits a safe distance before approaching once you cycle the hatch and disembark. "Greetings, Captain <last>," trills the Remnant, "we saw the news that the newcomer among us was tracking down an erratic Korath ship. When you came in to land, we saw on the scans that you salvaged its malfunctioning jump drive. Could we take it to study?"`
			choice
				`	"Maybe later."`
					goto refuse
				`	"That would be a good use for it."`
					goto accept
			
			label repeated
			`You have a broken jump drive that the Remnant might be interested in. Do you want to seek out someone to give it to?`
			choice
				`	(Maybe later.)`
					defer
				`	(Yes.)`
			`	You find a Remnant director and inform them about the broken jump drive that you have.`
			
			label accept
			`	"Excellent!" he glances at his data pad. "There are several teams working on aspects of the jump drive, and the team with the highest priority for this one is on <planet>. I will notify them to expect you."`
				accept
			label refuse
			`	He considers this, and sings, "If you wish. Our offer stands, whenever you choose to return."`
				decline
	on visit
		dialog phrase "broken jump drive on visit"
	on complete
		outfit "Jump Drive (Broken)" -1
		"remnant: broken jump drive count" ++
		payment 300000
		"reputation: Remnant" ++
		conversation
			`When you arrive on <planet> there is a team of engineers and mechanics waiting for you, along with a flatbed freight truck. Once you open the cargo doors they quickly free the broken jump drive from its moorings and load it delicately onto their truck. The lead engineer comes over to hand you <payment>. "Thank you for salvaging this. I suspect my compatriot who spoke to you never mentioned this, but we have a fund set aside for rewarding captains who bring in rare pieces of alien technology. If you find any more of these drives, there is sure to be a research team somewhere that is willing to reward you for it."`
			choice
				`	"I will keep a lookout for more."`
					goto end
				`	"Aren't you going to replace it with a hyperdrive?"`
			`	The engineer looks at you incredulously. "You mean you were actually trying to use this drive?" He shakes his head in disbelief. "You are lucky you managed to get this far, then. It is surprising that they exist at all, so it is too much to expect them to work too. If you need a replacement drive, there are plenty available in the outfitter.`
			label end
			`	"Next time you find one of these drives, just check with a starport director. They will know where it will need to go. A word of warning though; I strongly recommend not trying to use these drives - they may disappear at the most inconvenient of times, and there won't always be an outfitter on hand." He turns and heads off with the rest of the team, turning briefly to give you friendly wave as they disembark.`



mission "Remnant: Broken Jump Drive 2"
	name "Broken Jump Drive Delivery"
	description "The researchers on <planet> have requested your broken jump drive."
	to offer
		has "Remnant: Broken Jump Drive 1: done"
	source
		government "Remnant"
	destination
		government "Remnant"
		attributes outfitter
		not distance 0
	on offer
		require "Jump Drive (Broken)"
		conversation
			`You've plundered another broken jump drive. Do you want to seek out a director to give it to?`
			choice
				`	(Maybe later.)`
					defer
				`	(Yes.)`
			`	Information must flow quickly amongst the Remnant, because by the time you arrive at the director's desk she already has the information ready for you.`
			`	"Greetings, newcomer," she chants. "Are you interested in turning in the broken jump drive you salvaged to our researchers?"`
			`	You nod.`
			`	"They will definitely appreciate new material to research. The team is located on <planet>. I will send a notification ahead so they will be expecting you."`
				accept
	on visit
		dialog phrase "broken jump drive on visit"
	on complete
		outfit "Jump Drive (Broken)" -1
		"remnant: broken jump drive count" ++
		payment 300000
		"reputation: Remnant" ++
		conversation
			`As promised, there is a team of researchers waiting when you settle onto the designated landing pad. One comes over to hand you <payment> while the rest carefully unload the broken drive and start hauling it back to their lab.`
			`	"Our thanks, Captain <last>. Having the remains of a drive like this will be very beneficial to our efforts." His voice cracks a bit, as if unused to being used much.`
			choice
				`	"Great! I will find more."`
					goto end
				`	"What are you studying?"`
			`	"Our previous research into jump drives determined that these drives are unsurprisingly multi-part systems. We know the outer part that we can see and handle is mostly the machinery for generating some kind of containment field or pocket. As to how it works or why it is needed..." his chant trails off and he makes a gesture you suspect may be the equivalent of a shrug. "Anyways, our team is focused on the nature of this outer system. It is our hope that, damaged as it is, its continued existence might allow us to look a little farther inside its inner workings to figure out exactly what that field does and how it is used.`
			label end
			`	"Well, my compatriots finished unloading rather quickly, so I should be off. For all our sakes, I hope you find more of these for us."`



mission "Remnant: Broken Jump Drive 3"
	name "Broken Jump Drive Delivery"
	description "The researchers on <planet> need a broken jump drive for testing."
	to offer
		has "Remnant: Broken Jump Drive 2: done"
	source
		government "Remnant"
	destination
		government "Remnant"
		attributes outfitter
		not distance 0
	on offer
		require "Jump Drive (Broken)"
		conversation
			`You've plundered another broken jump drive. Do you want to seek out a director to give it to?`
			choice
				`	(Maybe later.)`
					defer
				`	(Yes.)`
			`	As you approach the director in the spaceport concourse, he looks up and waves at you. "Good timing, Captain <first>," he sings. "We have a team of researchers on <planet> who have requested a broken jump drive. Could you deliver one to them?"`
			`	"I can," you respond.`
			`	"Excellent. The recent discovery of these broken drives has spurred discussion and excitement in various quarters. We have had teams researching jump drives for at least a century now without a lot of success. I'm told they are rather intricate, but your finds are opening new avenues of investigation. That being said, I'll notify the team on <planet> to expect you."`
				accept
	on visit
		dialog phrase "broken jump drive on visit"
	on complete
		outfit "Jump Drive (Broken)" -1
		"remnant: broken jump drive count" ++
		payment 300000
		"reputation: Remnant" ++
		conversation
			`The team waiting for you on <planet> is definitely eager to begin. You barely have the hatch open before they are chivying their camel-pulled wagon up the ramp. They load the broken jump drive surprisingly quickly despite their delicate movements.`
			`	"This is an exciting day, Captain <first>! Countless theories may be proven or put back into the fires of refinement based on the testing we can do with this!"`
			choice
				`	"Great! I will find more."`
					goto end
				`	"Any theories of note?"`
			`	He looks thoughtful for a moment, then warbles, "As you may know, standard hyperdrives work by generating a fusion reaction and folding it into the fabric of space/time, and these folds naturally fall along the known hyperlanes. I suppose one could view those lanes as the 'crease lines' of the universe. My favorite theory is that jump drives have some additional machinery to guide the fold. That way they can dictate where the fold occurs instead of just aligning with the nearest crease. Given their increased fuel draw, it makes sense that it would take more fuel to generate a fresh fold than to re-use an existing crease.`
			label end
			`	"Oh, before I forget..." he hands you <payment>. "Off to start setting up the tests." He sings half to himself as he trundles off after the wagon.`



mission "Remnant: Broken Jump Drive 4"
	name "Broken Jump Drive Delivery"
	description "You have been asked to deliver a broken jump drive to the researchers on <planet>."
	to offer
		has "Remnant: Broken Jump Drive 3: done"
	source
		government "Remnant"
	destination
		government "Remnant"
		attributes outfitter
		not distance 0
	on offer
		require "Jump Drive (Broken)"
		conversation
			`You've plundered another broken jump drive. Do you want to seek out a director to give it to?`
			choice
				`	(Maybe later.)`
					defer
				`	(Yes.)`
			`You head over to the director's desk to see who is in need of the next broken jump drive. The director smiles at you, looks over several messages on her screen, then clears her throat.`
			`	"Your finds are very much in demand," she sings. "Could you bring this one to a team working on <planet>?"`
			`	You nod in response.`
			`	"Thank you. We are looking forward to seeing what comes from this."`
				accept
	on visit
		dialog phrase "broken jump drive on visit"
	on complete
		outfit "Jump Drive (Broken)" -1
		"remnant: broken jump drive count" ++
		payment 300000
		"reputation: Remnant" ++
		conversation
			`As you approach your designated pad, you spot a team of researchers with unloading equipment hustling out of a nearby entrance. Once you have completed your shutdown sequence they quickly set to work unloading the drive. Once the task is complete, they pause for a moment to hand you <payment>. "Thanks for finding this," they sing in unison. "Our labs are eager to begin work on your most recent find, Captain <first>. Our thanks!"`
			choice
				`	"Good luck with that."`
					goto end
				`	"How is your research going?"`
			`	"Good, and about to get better," they sing. "We are working on various aspects of a theory that the jump drive actually disregards traditional jumping entirely, and uses the folding mechanism to put the ship itself into a pocket, while somehow triggering an opening to said pocket in the target system." One of them continues, "If this is true, it could be fairly dangerous to try activating these anywhere close to fragile things like cities or mountains, which is why they put our lab on the far side of the planet from all such things.`
			label end
			`	"Well, we have a bit of a trip to get to our lab, but it should be exciting once we get there. Fare well!" With that, they head off towards a large vehicle nearby.`



mission "Remnant: Broken Jump Drive 5"
	name "Broken Jump Drive Delivery"
	description "A team of engineers on <planet> would like a broken jump drive to study."
	to offer
		has "Remnant: Broken Jump Drive 4: done"
	source
		government "Remnant"
	destination
		government "Remnant"
		attributes outfitter
		not distance 0
	on offer
		require "Jump Drive (Broken)"
		conversation
			`You've plundered another broken jump drive. Do you want to seek out a director to give it to?`
			choice
				`	(Maybe later.)`
					defer
				`	(Yes.)`
			`	You stop by the director's desk to report having salvaged another broken jump drive for one of their research teams. The director nods in appreciation and checks his list. "There is a new team starting a project on <planet>. Could you take it there please?"`
			`	"Sure," you respond.`
			`	"Much appreciated. The sooner they get it, the sooner they can start on their project. That being said, I have spoken with the other directors, and we have decided that we are getting so many requests that we will put these into the job board for you. Any time the landing scans detect one of these broken jump drives, the system will display a message on the job board listing where the next one needs to be delivered."`
				accept
	on visit
		dialog phrase "broken jump drive on visit"
	on complete
		outfit "Jump Drive (Broken)" -1
		"remnant: broken jump drive count" ++
		payment 300000
		event "remnant research update bjd1" 100 200
		"reputation: Remnant" ++
		conversation
			`The landing pad on <planet> is tucked away just behind the spaceport. A handful of engineers have a conveyor belt already set up to offload the drive from your ship when you arrive. When you open the hatch they extend it right up the ramp, and quickly load the drive onto it. The machinery quickly whisks the drive into a nearby structure along with its escort. A couple of the engineers stop by to talk with you and hand you <payment>.`
			`	"Thanks for bringing us this drive. It is a rare piece of technology for us to get our hands on."`
			choice
				`	"I will leave you to it."`
					goto end
				`	"What are you studying?"`
			`	With a pleased expression they break into song about mining the deeps for the mysteries of the sky. As best you can tell, they are trying to figure out the materials that the drive is made with, followed by experiments to replicate those materials.`
			label end
			`	"Our experiments await. May your search be fruitful!" they trill as they head off.`



event "remnant research update bjd1"



mission "Remnant: Broken Jump Drive job"
	name "Broken Jump Drive Delivery"
	description "The researchers on <planet> need another broken jump drive to continue their project."
	job
	repeat 4
	to offer
		has "Remnant: Broken Jump Drive 5: done"
	source
		government "Remnant"
	destination
		government "Remnant"
		attributes outfitter
		not distance 0
	on visit
		dialog phrase "broken jump drive on visit"
	on complete
		outfit "Jump Drive (Broken)" -1
		"remnant: broken jump drive count" ++
		payment 300000
		"reputation: Remnant" ++
		"Remnant: Broken Jump Drive job: offered" --
		dialog "The research team quickly offloads the broken jump drive and pays you <payment> before hurrying back to their lab."



mission "Remnant: Face to Maw 1"
<<<<<<< HEAD
	name "Talk to Plume about the Void Sprites"
	description "Plume would be very interested in a report on what happened with the Void Sprites"
	landing
	to offer
		has "Remnant: Return the Samples 2: done"
=======
	name "Talk to Plume about the void sprites"
	description "Plume would be very interested in a report on what happened with the void sprites."
	landing
	to offer
		has "event: remnant: return the samples timer"
>>>>>>> 0939265a
	source
		system "Nenia"
	destination "Aventine"
	on offer
		conversation
<<<<<<< HEAD
			`As the swirls of gas close over the <ship> you wonder idly what brought you back here. This time, there is no apologetic researcher asking you to risk your life for research, or to return eggs from where they were stolen. The last glimpse of the Archon drifting overhead as you descend below the cloud deck provides no answers; for now, it is nothing more than a silent, brooding presence in the skies of Nenia. The silent depths of an alien world fold over you, gradually erasing the rest of the galaxy from sight.`
			`	As the <ship> levels off at the designated altitude, you strap yourself into a pressure suit. Stepping into the airlock, you lower the shields so you can exit onto the hull. Out on the surface, you admire the misty kaleidescope of colors filtering down through the cloud layers, playing over distant shapes moving in the mists. Before long several void sprites emerge, weaving and dancing among the clouds. They swirl for a few minutes around your cargo bay doors as if waiting for something, then pulse briefly with flickers of light and drop into the clouds below. Another Void Sprite flutters around the <ship>, poking at things and sliding over them. You quickly think to turn on your video recorder to catch the scene. The Void Sprite notices your brief movement, and turns towards you with a lunge. As it closes on you, your attention is drawn to what you suspect is its mouth: A zig-zagging crack that peels open like a zipper to reveal an opening that resembles an industrial grinder.`
			`	Up close, the Void Sprite is massive: Most of its tentacles are easily as thick as your leg, and move with surprising speed and precision. It shifts through the air like a strange kind of fish and you can make out a low vibration you suspect is probably from the air whistling over it as it closes with you. Facing down this rapidly approaching giant, you feel something click in the back of your mind and a wave of paralysis washes over you. In a moment of lucidity moments before the void sprite hits, you recall that your shields are keyed to your equipment: You could activate them to protect yourself from this attack, and they would extend around you. It probably wouldn't be too healthy for the Void Sprite, though.`
			choice
				`	(Activate shields.)`
				`	(Do not activate shields.)`
					goto holdground
			`	Your mind latches onto the idea and you trigger the shields in a rush. The millisecond that follows feels like an eternity: The void sprite is just a few meters away, one tendril reaches out and touches you just as the shield slams into place. You see it strike the tendril and severs it cleanly in the process of re-establishing a sealed barrier. In the same instant, the pressure on your mind with the paralysis turns off, as if it was simply a dream. You momentarily stare at the immobile void sprite, both frozen in shock over what just happened. Then time reasserts itself and sprite spasms away from the ship with an unearthly crescendo of tones. It plunges down into the clouds, leaving you standing on your hull with the floating severed piece of tendril.`
			`	You grab the tendril and store it a sealed container. While the attack spoiled the beautiful moment, at least you have a sample and some recordings that might be of interest to Plume.`
				flee
			label holdground
			`	Despite the feelings filling your mind, you resolve yourself to face down the void sprite without triggering your shields. Time seems to slow down as the sprite rushes up to you and its leading tentacle reaches out and touches you. As you brace for an impact you realize that the sprite has managed to bring itself to a complete stop and the tentacle has telescoped in on itself slightly. You can see that it is touching you, but you didn't even feel the impact. You and the void sprite stand frozen for a moment, and the mind-numbing paralysis snaps off, replaced by a feeling of weightlessness. Moments later the void sprite pulls back and pulses skyward, spiraling around the <ship> before disappearing into the swirling clouds.`
			`	As you re-enter the ship, you notice that your suit is covered in some kind of translucent slime. You scrape off as much as you can into a sealed container, but your pressure suit appears to be permanently stained an iridescent purplish color as a result. You resolve to go find Plume, since he will almost certainly find this interesting.`
				accept
	on accept
		fail "Remnant: Face to Maw 1b"
	on complete
		conversation
			`When you walk into Plume's lab on Aventine you find him buried in some kind of holographic projection of your egg returning mission. You can see that he appears to be watching the video in slow-motion as he taps out notes on his datapad. After a few minutes he looks up and see you standing in the entryway. He quickly pulls himself out of the projection and hits what you assume must be the pause button.`
			`	"Captain <first>! What a pleasant surprise," he trills. "If you are looking for more work, I don't have anything for you right now."`
			`	"Actually, I have something for you," you reply. "I visited Nenia and had an interesting encounter with a void sprite. I came away from it with some more footage and a container of slime." He eagerly accepts the datacube and the container from you. He slides the container into some kind of machine that immediately starts whirring, and slots the datacube into his console. Moments later his holographic projection shifts to the new footage. He checks the time stamps, then chants "These will take me a little while to analyze. I will meet you in the spaceport in a few hours to discuss my preliminary findings."`



mission "Remnant: Face to Maw 1b"
	name "Talk to Plume about the Void Sprites"
	description "Plume would be very interested in a report on what happened with the Void Sprites"
	landing
	to offer
		has "Remnant: Return the Samples 2: done"
=======
			`As the swirls of gas close over the <ship> you wonder idly what brought you back here. This time, there is no apologetic researcher asking you to risk your life for research, or to return eggs from where they were stolen. You catch a glimpse of the Archon materializing above the clouds as it decloaks, letting you know that you're being watched, but saying nothing; for now, it is nothing more than a silent, brooding presence in the skies of Nenia. The silent depths of an alien world fold over you, gradually erasing the rest of the galaxy from sight.`
			`	As the <ship> levels off at the designated altitude, you strap yourself into a pressure suit. Stepping into the airlock, you grimace at the antiquity of these "hard-shell" shield systems, and lower the shields so that you can exit onto the hull. Out on the surface, you admire the misty kaleidoscope of colors filtering down through the cloud layers, playing over distant shapes moving in the mists.`
			`	Before long several void sprites emerge, weaving and dancing among the clouds. They swirl for a few minutes around your cargo bay doors as if waiting for something, then pulse briefly with flickers of light and drop into the clouds below. Another void sprite flutters around the <ship>, poking at the hull and sliding over it with its tentacles. You quickly think to turn on your video recorder to catch the scene. The void sprite notices your brief movement, and turns towards you with a lunge. As it closes on you, your attention is drawn to what you suspect is its mouth: a zig-zagging crack that peels open like a zipper to reveal an opening that resembles an industrial grinder.`
			`	Up close, the void sprite is massive. Most of its tentacles are easily as thick as your leg, and move with surprising speed and precision. It shifts through the air like a strange deep-sea fish in water. You can make out a low vibration you suspect is from the air whistling over the void sprite as it closes with you. As the giant creature rapidly approaches, you can feel a heavy paralysis weigh down on you. Suddenly, you recall that your shields are keyed to your equipment; you could activate them to protect yourself and they would extend around you. It probably wouldn't be too healthy for the void sprite, though.`
			choice
				`	(Activate the shields.)`
				`	(Do not activate the shields.)`
					goto holdground
			`	You push against the paralysis and trigger the shields in a rush. The millisecond that follows feels like an eternity. The void sprite is just a few meters away, one tendril reaches out and touches you just as the shield slams into place. The tendril becomes caught on both sides of the shield, cleaving it in two. In the same instant, the pressure on your mind vanishes as if it was simply a dream. You momentarily stare at the immobile void sprite, frozen in shock over what just happened. Then time reasserts itself and the sprite spasms away from the ship with an unearthly crescendo of dissonant tones. It plunges down into the clouds, leaving you standing on your hull with the floating severed piece of tendril.`
			`	You carefully scoop up the tendril in a container and seal it. While the attack spoiled the beautiful moment, at least you have a sample and some recordings that might be of interest to Plume.`
				flee
			label holdground
			`	The feeling of paralysis leaves your body as the void sprite is only a few meters away, but you resolve yourself to face down the creature without triggering your shields. Time seems to slow down as the sprite rushes up to you and its leading tentacle reaches out to touch you. As you brace for an impact you realize that the sprite has managed to bring itself to a complete stop and the tentacle has telescoped in on itself slightly. You can see that it is touching you, but you didn't even feel the impact. You and the void sprite stand frozen for a moment, and the force trying to paralyze you snaps off, replaced by a feeling of weightlessness. Moments later the void sprite pulls back and pulses skyward with an unearthly fountain of sounds, spiraling around the <ship> before disappearing into the swirling clouds.`
			`	As you re-enter the ship, you notice that your suit is covered in some kind of translucent slime. You scrape off as much as you can into a sealed container, but your pressure suit appears to be permanently stained an iridescent purplish color as a result. You resolve to go find Plume, since he will almost certainly find this interesting.`
				accept
	on accept
		fail "Remnant: Face to Maw 1B"
	on complete
		conversation
			`When you walk into Plume's lab on Aventine you find him buried in some kind of holographic projection of your egg returning mission. You can see that he appears to be watching the video in slow-motion as he taps out notes on his data pad. After a few minutes he looks up and sees you standing in the entryway. He quickly pulls himself out of the projection and hits what you assume must be the pause button.`
			`	"Captain <first>! What a pleasant surprise," he trills. "If you are looking for more work, I don't have anything for you right now."`
			`	You tell Plume about how you visited Nenia and had an interesting encounter with a void sprite, and offer him the recording and container of slime. He eagerly accepts the data chip and the container from you. Sliding the container into some kind of machine, it immediately starts to whir as he slots the data chip into his console. Moments later his holographic projection shifts to the new footage. He checks the timestamps, then chants, "These will take me a little while to analyze. I will meet you in the spaceport in a few hours to discuss my preliminary findings."`



mission "Remnant: Face to Maw 1B"
	name "Talk to Plume about the void sprites"
	description "Plume would be very interested in a report on what happened with the void sprites."
	landing
	to offer
		has "event: remnant: return the samples timer"
>>>>>>> 0939265a
	to fail
		or
			has "Remnant: Face to Maw 1: done"
			has "Remnant: Face to Maw 1: active"
	to complete
		has "Remnant: Face to Maw 1: declined"
	source
		system "Nenia"
	destination "Aventine"
	on complete
		conversation
<<<<<<< HEAD
			`When you walk into Plume's lab on Aventine you find him buried in some kind of holographic projection of your egg returning mission. You can see that he appears to be watching the video in slow-motion as he taps out notes on his datapad. After a few minutes he looks up and see you standing in the entryway. He quickly pulls himself out of the projection and hits what you assume must be the pause button.`
			`	"Captain <first>! What a pleasant surprise," he trills. "If you are looking for more work, I don't have anything for you right now."`
			`	"Actually, I have something for you," you reply. "I visited Nenia and a void sprite attacked me. I came away from it with some more footage for you and this tentacle," you gesture at the container. Plume recoils from you in disgust. "After all our work rebuilding trust with the Archon and the Void Sprites, you go and risk it for... what, exactly? Sightseeing? Thrill of the hunt?" his chant settles into an angry tone. "Leave the recording on the console. I want no part of that tentacle, though."`
=======
			`When you walk into Plume's lab on Aventine you find him buried in some kind of holographic projection of your egg returning mission. You can see that he appears to be watching the video in slow-motion as he taps out notes on his data pad. After a few minutes he looks up and sees you standing in the entryway. He quickly pulls himself out of the projection and hits what you assume must be the pause button.`
			`	"Captain <first>! What a pleasant surprise," he trills. "If you are looking for more work, I don't have anything for you right now."`
			`	You tell Plume about how you visited Nenia and had a threatening encounter with a void sprite, and offer him the recording and container with the tentacle. Plume recoils from you in disgust. "After all our work rebuilding trust with the Archon and the void sprites, you go and risk it for... what, exactly? Sightseeing? Thrill of the hunt?" His chant settles into an angry tone. "Leave the recording on the console. I want no part of that tentacle, though."`
>>>>>>> 0939265a
			`	As you are leaving Plume's lab a technician pulls you aside. "Our records mention that the tentacles had some interesting properties that were useful in combat. If you are interested, meet me in the spaceport in a few hours."`



mission "Remnant: Face to Maw 2"
	name "Take the slime sample to Viminal"
<<<<<<< HEAD
	description "The slime has properties of interest to a team of engineers on <planet>."
=======
	description "The void sprite slime has properties of interest to a team of engineers on <planet>."
>>>>>>> 0939265a
	to offer
		has "Remnant: Face to Maw 1: done"
	source "Aventine"
	destination "Viminal"
	cargo "slime sample" 1
	on offer
		conversation
<<<<<<< HEAD
			`When Plume finally arrives you can tell from his step that he is excited. He slides onto the bench opposite you and pulls out a datapad. "I admire your bravery, Captain. I don't think I would have the courage to hold my ground against a void sprite like that," he chants respectfully, then changes tone to one of wonder. "In that last moment it almost looked like it was sizing you up or examining you." He shakes his head with an amused expression. "I spend so much time studying non-human creatures I sometimes slip and start anthropomorphizing them." His voice takes on a more militant cadence. "That was probably some kind of territorial display, or possibly some kind of dominance challenge. We don't know enough about void sprite behaviors to speculate further, though."`
=======
			`When Plume finally arrives you can tell from his step that he is excited. He slides onto the bench opposite to you and pulls out a data pad. "I admire your bravery, Captain. I don't think I would have had the courage to hold my ground against a void sprite like that," he chants respectfully, then changes tone to one of wonder. "In that last moment it almost looked like it was sizing you up or examining you." He shakes his head with an amused expression. "I spend so much time studying non-human creatures I sometimes slip and start anthropomorphizing them." His voice takes on a more militant cadence. "That was probably some kind of territorial display, or possibly some kind of dominance challenge. We don't know enough about void sprite behavior to speculate further, though.`
>>>>>>> 0939265a
			`	"Be that as it may be, the more immediate reward for your curiosity is in this sample," he trills with excitement. "Several of our labs on Viminal have been working on the development of a new generation of ship technology, and this substance contains some chemicals that could be a key component. I have already transmitted the data to them, but they would like to compare with the original. Could you take this sample to them?"`
			choice
				`	"Yes, I can."`
					accept
				`	"I would rather not."`
<<<<<<< HEAD
			`	Plume stoically accepts that with a nod "That is your choice. I will arrange for another ship to transport it."`
			decline
	on accept
		event "remnant: penguin"
	on complete
		log "People" "Tali" `One of Tali's main priorities is improving the maneuverability characteristics of Remnant Ships. To this end she has been working on building a new prototype ship based on the void sprites.`
		"remnant tali" ++
		payment 1000000
		conversation
			branch tali
				"remnant tali" > 1
			`When you land on Viminal a solidly-built female Remnant in coveralls is waiting for you. "Greetings, Captain <first>. My name is Tali, and I am a Prefect among the Remnant. Above all else, I study motion, and in particular how our starships move."`
			goto main
			label tali
			`	When you land on Viminal you spot Tali waiting for you. "Greetings, Captain <first>. It is good to see you again."`
			label main
			`	"So, Plume sent us some very interesting data, along with a message to expect you with a sample?" You hand her the container with the slime sample and she holds it up to the light. "Interesting looking stuff," she chants. "Let's go back to my shop." She leads the way through several side passages to an out-of-the-way landing pad connected to a large hanger. Inside, you can see a giant tank filled with a murky fluid, surrounded by equipment and displays. She makes her way over to a large machine with several slots which she slides the container into. As the machine starts to work, she turns back to you.`
			`	"As the primary example of space-faring life, the Void Sprites have always been of interest to me. They have numerous advantages that we as atmosphere-bound creatures can only dream of, such as being able to experience space in a much more direct manner. I have been working on a side project to build a new generation of ships that melds these ideas with our current technology, but the data we have on the Void Sprites is centuries old and incomplete," her chant trails off as she pulls up a display with your original scans on them. "However, your recent explorations provided new data I could use to update my designs. This slime that you retrieved is the final ingredient."`
			`	The machine dings, and she looks over the results and then trills excitedly. "Yes, it matches! So it is time to begin the final activation." She strides over to a central console and taps in a series of commands, followed by an iris scan and a blood prick. The industrial hum of the room suddenly ramps up to a crescendo as your nose is assaulted by what you can only describe as the smell of a thunderstorm in a swamp. A few seconds later the noise softens, and the tank starts lowering into the floor as a shape emerges from the liquid.`
			`	The ship before you has some faint traces of the gascraft you have flown to Nenia, along with other elements of Remnant design, but it is clearly something new. Its antennae swivel around, as if taking in its surroundings, and the tendrils along the side twitch and reach out to touch its surroundings. Solidly built tendrils underneath it flex as it lifts itself off its supports and begins to move around. You have a momentary vision of what this ship might look like in the skies of Nenia.`
			scene "scene/penguinscene"
			`	Tali's droning chant of technical details finally seeps through your reverie: "... so from a captain's point of view flying the penguin should be very similar to a normal ship, except she flies herself and doesn't need a crew to run her systems." She pauses, and looks at you. "Your curiosity provided the final ingredients to bring her to life. You should be the first to have one. You'll still have to go through the shipyard to register her and pay the resource cost to balance the logistics, but this first one is reserved for you." She pats the nose of the penguin and it makes a wooshing noise. After a moment she starts going over the ship with a scanner, leaving you to contemplate in silence.`

event "remnant: penguin"
	shipyard "Remnant Gascraft"
		add "Penguin"



mission "Remnant: Face to Maw 2b"
	name "Take the tentacle to Chilia's engineers on Caelian"
	description "The tentacle has properties that may be put to use by the engineers on <planet>."
	to offer
		has "Remnant: Face to Maw 1b: done"
=======
			`	Plume stoically accepts that with a nod. "That is your choice. I will arrange for another ship to transport it."`
				decline
	on accept
		event "remnant: penguin"
	on complete
		log "People" "Taely" `One of Taely's main priorities is improving the maneuverability characteristics of Remnant Ships. To this end she has been working on building a new prototype ship based on the void sprites.`
		"remnant taely" ++
		payment 1000000
		conversation
			branch taely
				"remnant taely" > 1
			`When you land on Viminal a solidly built female Remnant in coveralls is waiting for you. "Greetings, Captain <first>. My name is Taely, and I am a Prefect among the Remnant. Above all else, I study motion, and in particular how our starships move."`
				goto main
			label taely
			`	When you land on Viminal you spot Taely waiting for you. "Greetings, Captain <first>. It is good to see you again."`
			label main
			`	She makes a gesture you are starting to recognize as a sign of curiosity. "So, Plume sent us some very interesting data, along with a message to expect you with a sample?" You hand her the container with the slime sample and she holds it up to the light. "Interesting looking substance," she chants. "Let's go back to my workshop."`
			choice
				`	"Okay, let's go."`
					goto follow
				`	"Could I catch up with you in a minute?"`
			`	"Sure, just don't take too long. My project has reached its final stage."`
			`	You take your time to get to the workshop, admiring the view along the way. When you finally arrive at the workshop you can hear strange noises coming from inside, accompanied by the smell of a thunderstorm in a swamp. You step into the workshop and come to a stop to stare at the thing in front of you.`
				goto skip
			label follow
			`	She leads the way through several side passages to an out-of-the-way landing pad connected to a large hangar. Inside, you can see a giant tank filled with a murky fluid, surrounded by equipment and displays. She makes her way over to a large machine with several slots which she slides the container into.`
			`	As the machine starts to work, she turns back to you. "As the primary example of space-faring life, the void sprites have always been of interest to me. They have numerous advantages that we as atmosphere-bound creatures can only dream of, such as being able to experience space in a much more direct manner. I have been working on a side project to build a new generation of ships that melds these ideas with our current technology, but the data we have on the void sprites is centuries old and incomplete." Her chant trails off as she pulls up a display with your original scans on them. "However, your recent explorations provided new data I could use to update my designs. This slime that you retrieved is the final ingredient."`
			choice
				`	"So my data is helping to develop new technology?"`
				`	"That's good. Any chance of a bonus for me?"`
			`	The machine dings, and she looks over the results and then trills excitedly. "Yes, it matches! So it is time to begin the final activation." She strides over to a central console and taps in a series of commands, followed by an iris scan and a blood prick. The industrial hum of the room suddenly ramps up to a crescendo as your nose is assaulted by what you can only describe as the smell of a thunderstorm in a swamp. A few seconds later the noise softens, and the tank starts lowering into the floor as a shape emerges from the liquid.`
			label skip
			`	The ship before you has some faint traces of the gascraft you have flown to Nenia, along with other elements of Remnant design, but it is clearly something new. Its antennae swivel around, as if taking in its environment, and the tentacles along the side twitch and reach out to touch its surroundings. Solidly built tendrils underneath it flex as it lifts itself off its supports and begins to move around. You have a momentary vision of what this ship might look like in the skies of Nenia.`
			scene "scene/penguinscene"
			`	Taely's droning chant of technical details finally seeps through your reverie: "... So from a captain's point of view flying the penguin should be very similar to a normal ship, except she flies herself and doesn't need a crew to run her systems." She pauses, and looks at you. "Your curiosity provided the final ingredients to bring her to life. You should be the first to have one. You'll still have to go through the shipyard to register her and pay the resource cost to balance the logistics, but this first one is reserved for you." She pats the nose of the Penguin and it makes a wooshing noise. After a moment she starts going over the ship with a scanner, leaving you to contemplate in silence.`

event "remnant: penguin"
	shipyard "Remnant Gascraft"
		"Penguin"



mission "Remnant: Face to Maw 2B"
	name "Take the tentacle to Chilia's engineers on Caelian"
	description "The tentacle has properties that may be put to use by the engineers on <planet>."
	to offer
		has "Remnant: Face to Maw 1B: done"
>>>>>>> 0939265a
	source "Aventine"
	destination "Caelian"
	cargo "tentacle" 1
	on offer
		conversation
<<<<<<< HEAD
			`When the technician arrives in the spaceport he immediately strides over to you. "I checked the records, and my memory was correct. One of our research teams back then discovered that these tentacles could be used as a devastating weapon in close quarters combat."`
			`	He pulls out an image of a strange looking rifle and continues to chant, "the personal weapons lab under Prefect Chilia has a few of the old weapon frames. If you go there, they could turn this tentacle into a fairly potent weapon for you."`
=======
			`When the technician arrives in the spaceport he immediately strides over to you. "I checked the records, and my memory was correct. One of our research teams centuries ago discovered that these tentacles could be used as a devastating weapon in close quarters combat."`
			`	He pulls out an image of a strange-looking rifle and continues to chant, "The personal weapons lab under Prefect Chilia has a few of the old weapon frames. If you go visit it on Aventine, they could turn this tentacle into a potent weapon for you."`
>>>>>>> 0939265a
			choice
				`	"That sounds good."`
					accept
				`	"I would rather not."`
<<<<<<< HEAD
			`	The technician looks disappointed. "Oh well, enjoy your trophy" he chants.`
			decline
	on complete
		log "People" "Chilia" `As an military prefect, Chilia is responsible for the defence of Remnant space. He can usually be found on the front lines of combat unless required to work on tactics for the Remnant as a whole.`
=======
			`	The technician looks disappointed. "Oh well, enjoy your trophy."`
				decline
	on complete
		log "People" "Chilia" `As a military prefect, Chilia is responsible for the defense of Remnant space. He can usually be found on the front lines of combat unless required to work on tactics for the Remnant as a whole.`
>>>>>>> 0939265a
		payment 250000
		"remnant chilia" ++
		outfit "Void Rifle"
		conversation
			branch chilia
				"remnant chilia" > 1
<<<<<<< HEAD
			`You follow the directions provided you and eventually find yourself at a Remnant weapons lab. You enter and are met by security, who ask you to wait. A few minutes later a fit young man emerges from another door. "Greetings, captain <first>," he sings. "I am prefect Chilia. I have the nominal responsibility for the overall defense of Remnant space and military operations." He smiles depreciatingly. "I say 'nominal' as virtually all our activities are military in some way, but usually fall under the purview of those who better understand them."`
				goto main
			label chilia
			`You follow the directions provided you and eventually find yourself at a Remnant weapons lab. You enter and are met by security, who ask you to wait. A few minutes later a fit young man emerges from another door. "Greetings, captain <first>," he sings. "We meet once again." You immediately recognize the voice as being the man who convinced you to provide the blood sample and get to know the Remnant. "We didn't get a proper introduction last time, but you have probably figured out that I have the nominal responsibility for the overall defense of Remnant space and military operations." He smiles depreciatingly, "I say 'nominal' as virtually all our activities are military in some way, but usually fall under the purview of those who better understand them."`
			label main
			`	He leads you to a room that looks like an armory where a team of techs are putting the finishing touches on a rifle stock. "The request from the tech on your behalf caught my attention, as we haven't had the key resources for making void rifles in centuries. Fortunately, we haven't really needed them since our starships have been brought up to their current capabilities." He gestures, and a tech takes the container with the tentacle from you and starts installing it in a framework.`
			choice
				`	"Void rifle?"`
				`	"I do not need details."`
					goto end
			`	"Yes, Void Rifle. I don't know who discovered it, but someone figured out that if a particularly high charge was poured through the tentacle's nervous system in a specific pattern, it emits a paralyzing cone of energy with a reasonably decent range. I'm not an engineer, so I do not really understand the mechanics of it." He pauses to watch as a tech installs the now-caged tentacle on top of the stock. "Suffice to say, it is useless for sniping, but its ability to shoot through walls and affect areas makes it excellent for clearing ships and tight quarters. Back when we didn't have the ships to resist the Korath, most of our battles were resolved in building to building combat. These rifles gave us the advantage we needed to hold our own until we could even the battlefield up there." He gestures upwards.`
			label end
			`	"Enough of history, though." He turns to the techs who are finishing the assembly. "The tentacle has been treated to resist decay and the rifle itself will provide basic maintenance routines for as long as you charge it regularly." He strides over, picks up the completed void rifle, and then hands it to you. "You are holding a piece of our history, Captain. Use it well!"`
=======
			`You follow the directions provided to you and eventually find yourself at a Remnant weapons lab. You enter and are met by security, who asks you to wait. A few minutes later a fit young man emerges from another door. "Greetings, Captain <first>," he sings. "I am Prefect Chilia. I have the nominal responsibility for the overall defense of Remnant space and military operations." He smiles depreciatingly. "I say 'nominal' as virtually all our activities are militaristic in some way, but usually fall under the purview of those who better understand them."`
				goto main
			label chilia
			`You follow the directions provided to you and eventually find yourself at a Remnant weapons lab. You enter and are met by security, who asks you to wait. A few minutes later a fit young man emerges from another door. "Greetings, captain <first>," he sings. "We meet once again." You immediately recognize the voice as being the man who convinced you to provide the blood sample and get to know the Remnant. "We didn't get a proper introduction last time, but you have probably figured out that I have the nominal responsibility for the overall defense of Remnant space and military operations." He smiles depreciatingly, "I say 'nominal' as virtually all our activities are military in some way, but usually fall under the purview of those who better understand them."`
			label main
			`	He leads you to a room that looks like an armory where a team of technicians is putting the finishing touches on a rifle stock. "The request from the technician on your behalf caught my attention, as we haven't had the key resources for making void rifles in centuries. Fortunately, we haven't really needed them since we resolved the threats that originally plagued our settlements.`
			choice
				`	"It's called a void rifle?"`
				`	"I don't need details."`
					goto end
			`	"Yes, void rifle. I don't know who discovered it, but someone figured out that if a particularly high charge was poured through the tentacle's nervous system in a specific pattern, it emits a paralyzing cone of energy with a reasonably decent range. I'm neither an engineer or a biologist, so I do not really understand the mechanics of it." He pauses to watch as a technician installs the now-caged tentacle on top of the stock. "Suffice it to say, it is useless for sniping, but its ability to shoot through walls and affect areas makes it excellent for sweeping ships and building-to-building clearing operations.`
			label end
			`	"All right, enough history." He turns to the technicians who are finishing the assembly. "The tentacle has been treated to resist decay and the stock mechanisms will provide basic maintenance routines for as long as you charge it regularly." He strides over, picks up the completed void rifle, and then hands it to you. "You are holding a piece of our history, Captain. Use it well!"`
>>>>>>> 0939265a
			scene "outfit/void rifle"

<|MERGE_RESOLUTION|>--- conflicted
+++ resolved
@@ -56,11 +56,7 @@
 				decline
 			
 	on enter
-<<<<<<< HEAD
-		log "People" "Chilia" `Met Chilia, a Remnant Prefect, who explained why they wanted me to take a blood test.`
-=======
 		log "People" "Chilia" `Despite being quite young, Chilia is the Remnant Prefect in charge of Remnant military actions. He is highly respected among Remnant society.`
->>>>>>> 0939265a
 		"remnant chilia" ++
 		conversation
 			`As you break orbit and get ready to escape, you receive a message from <planet>. A chant comes from your speakers.`
@@ -1731,56 +1727,16 @@
 
 
 mission "Remnant: Face to Maw 1"
-<<<<<<< HEAD
-	name "Talk to Plume about the Void Sprites"
-	description "Plume would be very interested in a report on what happened with the Void Sprites"
-	landing
-	to offer
-		has "Remnant: Return the Samples 2: done"
-=======
 	name "Talk to Plume about the void sprites"
 	description "Plume would be very interested in a report on what happened with the void sprites."
 	landing
 	to offer
 		has "event: remnant: return the samples timer"
->>>>>>> 0939265a
 	source
 		system "Nenia"
 	destination "Aventine"
 	on offer
 		conversation
-<<<<<<< HEAD
-			`As the swirls of gas close over the <ship> you wonder idly what brought you back here. This time, there is no apologetic researcher asking you to risk your life for research, or to return eggs from where they were stolen. The last glimpse of the Archon drifting overhead as you descend below the cloud deck provides no answers; for now, it is nothing more than a silent, brooding presence in the skies of Nenia. The silent depths of an alien world fold over you, gradually erasing the rest of the galaxy from sight.`
-			`	As the <ship> levels off at the designated altitude, you strap yourself into a pressure suit. Stepping into the airlock, you lower the shields so you can exit onto the hull. Out on the surface, you admire the misty kaleidescope of colors filtering down through the cloud layers, playing over distant shapes moving in the mists. Before long several void sprites emerge, weaving and dancing among the clouds. They swirl for a few minutes around your cargo bay doors as if waiting for something, then pulse briefly with flickers of light and drop into the clouds below. Another Void Sprite flutters around the <ship>, poking at things and sliding over them. You quickly think to turn on your video recorder to catch the scene. The Void Sprite notices your brief movement, and turns towards you with a lunge. As it closes on you, your attention is drawn to what you suspect is its mouth: A zig-zagging crack that peels open like a zipper to reveal an opening that resembles an industrial grinder.`
-			`	Up close, the Void Sprite is massive: Most of its tentacles are easily as thick as your leg, and move with surprising speed and precision. It shifts through the air like a strange kind of fish and you can make out a low vibration you suspect is probably from the air whistling over it as it closes with you. Facing down this rapidly approaching giant, you feel something click in the back of your mind and a wave of paralysis washes over you. In a moment of lucidity moments before the void sprite hits, you recall that your shields are keyed to your equipment: You could activate them to protect yourself from this attack, and they would extend around you. It probably wouldn't be too healthy for the Void Sprite, though.`
-			choice
-				`	(Activate shields.)`
-				`	(Do not activate shields.)`
-					goto holdground
-			`	Your mind latches onto the idea and you trigger the shields in a rush. The millisecond that follows feels like an eternity: The void sprite is just a few meters away, one tendril reaches out and touches you just as the shield slams into place. You see it strike the tendril and severs it cleanly in the process of re-establishing a sealed barrier. In the same instant, the pressure on your mind with the paralysis turns off, as if it was simply a dream. You momentarily stare at the immobile void sprite, both frozen in shock over what just happened. Then time reasserts itself and sprite spasms away from the ship with an unearthly crescendo of tones. It plunges down into the clouds, leaving you standing on your hull with the floating severed piece of tendril.`
-			`	You grab the tendril and store it a sealed container. While the attack spoiled the beautiful moment, at least you have a sample and some recordings that might be of interest to Plume.`
-				flee
-			label holdground
-			`	Despite the feelings filling your mind, you resolve yourself to face down the void sprite without triggering your shields. Time seems to slow down as the sprite rushes up to you and its leading tentacle reaches out and touches you. As you brace for an impact you realize that the sprite has managed to bring itself to a complete stop and the tentacle has telescoped in on itself slightly. You can see that it is touching you, but you didn't even feel the impact. You and the void sprite stand frozen for a moment, and the mind-numbing paralysis snaps off, replaced by a feeling of weightlessness. Moments later the void sprite pulls back and pulses skyward, spiraling around the <ship> before disappearing into the swirling clouds.`
-			`	As you re-enter the ship, you notice that your suit is covered in some kind of translucent slime. You scrape off as much as you can into a sealed container, but your pressure suit appears to be permanently stained an iridescent purplish color as a result. You resolve to go find Plume, since he will almost certainly find this interesting.`
-				accept
-	on accept
-		fail "Remnant: Face to Maw 1b"
-	on complete
-		conversation
-			`When you walk into Plume's lab on Aventine you find him buried in some kind of holographic projection of your egg returning mission. You can see that he appears to be watching the video in slow-motion as he taps out notes on his datapad. After a few minutes he looks up and see you standing in the entryway. He quickly pulls himself out of the projection and hits what you assume must be the pause button.`
-			`	"Captain <first>! What a pleasant surprise," he trills. "If you are looking for more work, I don't have anything for you right now."`
-			`	"Actually, I have something for you," you reply. "I visited Nenia and had an interesting encounter with a void sprite. I came away from it with some more footage and a container of slime." He eagerly accepts the datacube and the container from you. He slides the container into some kind of machine that immediately starts whirring, and slots the datacube into his console. Moments later his holographic projection shifts to the new footage. He checks the time stamps, then chants "These will take me a little while to analyze. I will meet you in the spaceport in a few hours to discuss my preliminary findings."`
-
-
-
-mission "Remnant: Face to Maw 1b"
-	name "Talk to Plume about the Void Sprites"
-	description "Plume would be very interested in a report on what happened with the Void Sprites"
-	landing
-	to offer
-		has "Remnant: Return the Samples 2: done"
-=======
 			`As the swirls of gas close over the <ship> you wonder idly what brought you back here. This time, there is no apologetic researcher asking you to risk your life for research, or to return eggs from where they were stolen. You catch a glimpse of the Archon materializing above the clouds as it decloaks, letting you know that you're being watched, but saying nothing; for now, it is nothing more than a silent, brooding presence in the skies of Nenia. The silent depths of an alien world fold over you, gradually erasing the rest of the galaxy from sight.`
 			`	As the <ship> levels off at the designated altitude, you strap yourself into a pressure suit. Stepping into the airlock, you grimace at the antiquity of these "hard-shell" shield systems, and lower the shields so that you can exit onto the hull. Out on the surface, you admire the misty kaleidoscope of colors filtering down through the cloud layers, playing over distant shapes moving in the mists.`
 			`	Before long several void sprites emerge, weaving and dancing among the clouds. They swirl for a few minutes around your cargo bay doors as if waiting for something, then pulse briefly with flickers of light and drop into the clouds below. Another void sprite flutters around the <ship>, poking at the hull and sliding over it with its tentacles. You quickly think to turn on your video recorder to catch the scene. The void sprite notices your brief movement, and turns towards you with a lunge. As it closes on you, your attention is drawn to what you suspect is its mouth: a zig-zagging crack that peels open like a zipper to reveal an opening that resembles an industrial grinder.`
@@ -1812,7 +1768,6 @@
 	landing
 	to offer
 		has "event: remnant: return the samples timer"
->>>>>>> 0939265a
 	to fail
 		or
 			has "Remnant: Face to Maw 1: done"
@@ -1824,26 +1779,16 @@
 	destination "Aventine"
 	on complete
 		conversation
-<<<<<<< HEAD
-			`When you walk into Plume's lab on Aventine you find him buried in some kind of holographic projection of your egg returning mission. You can see that he appears to be watching the video in slow-motion as he taps out notes on his datapad. After a few minutes he looks up and see you standing in the entryway. He quickly pulls himself out of the projection and hits what you assume must be the pause button.`
-			`	"Captain <first>! What a pleasant surprise," he trills. "If you are looking for more work, I don't have anything for you right now."`
-			`	"Actually, I have something for you," you reply. "I visited Nenia and a void sprite attacked me. I came away from it with some more footage for you and this tentacle," you gesture at the container. Plume recoils from you in disgust. "After all our work rebuilding trust with the Archon and the Void Sprites, you go and risk it for... what, exactly? Sightseeing? Thrill of the hunt?" his chant settles into an angry tone. "Leave the recording on the console. I want no part of that tentacle, though."`
-=======
 			`When you walk into Plume's lab on Aventine you find him buried in some kind of holographic projection of your egg returning mission. You can see that he appears to be watching the video in slow-motion as he taps out notes on his data pad. After a few minutes he looks up and sees you standing in the entryway. He quickly pulls himself out of the projection and hits what you assume must be the pause button.`
 			`	"Captain <first>! What a pleasant surprise," he trills. "If you are looking for more work, I don't have anything for you right now."`
 			`	You tell Plume about how you visited Nenia and had a threatening encounter with a void sprite, and offer him the recording and container with the tentacle. Plume recoils from you in disgust. "After all our work rebuilding trust with the Archon and the void sprites, you go and risk it for... what, exactly? Sightseeing? Thrill of the hunt?" His chant settles into an angry tone. "Leave the recording on the console. I want no part of that tentacle, though."`
->>>>>>> 0939265a
 			`	As you are leaving Plume's lab a technician pulls you aside. "Our records mention that the tentacles had some interesting properties that were useful in combat. If you are interested, meet me in the spaceport in a few hours."`
 
 
 
 mission "Remnant: Face to Maw 2"
 	name "Take the slime sample to Viminal"
-<<<<<<< HEAD
-	description "The slime has properties of interest to a team of engineers on <planet>."
-=======
 	description "The void sprite slime has properties of interest to a team of engineers on <planet>."
->>>>>>> 0939265a
 	to offer
 		has "Remnant: Face to Maw 1: done"
 	source "Aventine"
@@ -1851,52 +1796,12 @@
 	cargo "slime sample" 1
 	on offer
 		conversation
-<<<<<<< HEAD
-			`When Plume finally arrives you can tell from his step that he is excited. He slides onto the bench opposite you and pulls out a datapad. "I admire your bravery, Captain. I don't think I would have the courage to hold my ground against a void sprite like that," he chants respectfully, then changes tone to one of wonder. "In that last moment it almost looked like it was sizing you up or examining you." He shakes his head with an amused expression. "I spend so much time studying non-human creatures I sometimes slip and start anthropomorphizing them." His voice takes on a more militant cadence. "That was probably some kind of territorial display, or possibly some kind of dominance challenge. We don't know enough about void sprite behaviors to speculate further, though."`
-=======
 			`When Plume finally arrives you can tell from his step that he is excited. He slides onto the bench opposite to you and pulls out a data pad. "I admire your bravery, Captain. I don't think I would have had the courage to hold my ground against a void sprite like that," he chants respectfully, then changes tone to one of wonder. "In that last moment it almost looked like it was sizing you up or examining you." He shakes his head with an amused expression. "I spend so much time studying non-human creatures I sometimes slip and start anthropomorphizing them." His voice takes on a more militant cadence. "That was probably some kind of territorial display, or possibly some kind of dominance challenge. We don't know enough about void sprite behavior to speculate further, though.`
->>>>>>> 0939265a
 			`	"Be that as it may be, the more immediate reward for your curiosity is in this sample," he trills with excitement. "Several of our labs on Viminal have been working on the development of a new generation of ship technology, and this substance contains some chemicals that could be a key component. I have already transmitted the data to them, but they would like to compare with the original. Could you take this sample to them?"`
 			choice
 				`	"Yes, I can."`
 					accept
 				`	"I would rather not."`
-<<<<<<< HEAD
-			`	Plume stoically accepts that with a nod "That is your choice. I will arrange for another ship to transport it."`
-			decline
-	on accept
-		event "remnant: penguin"
-	on complete
-		log "People" "Tali" `One of Tali's main priorities is improving the maneuverability characteristics of Remnant Ships. To this end she has been working on building a new prototype ship based on the void sprites.`
-		"remnant tali" ++
-		payment 1000000
-		conversation
-			branch tali
-				"remnant tali" > 1
-			`When you land on Viminal a solidly-built female Remnant in coveralls is waiting for you. "Greetings, Captain <first>. My name is Tali, and I am a Prefect among the Remnant. Above all else, I study motion, and in particular how our starships move."`
-			goto main
-			label tali
-			`	When you land on Viminal you spot Tali waiting for you. "Greetings, Captain <first>. It is good to see you again."`
-			label main
-			`	"So, Plume sent us some very interesting data, along with a message to expect you with a sample?" You hand her the container with the slime sample and she holds it up to the light. "Interesting looking stuff," she chants. "Let's go back to my shop." She leads the way through several side passages to an out-of-the-way landing pad connected to a large hanger. Inside, you can see a giant tank filled with a murky fluid, surrounded by equipment and displays. She makes her way over to a large machine with several slots which she slides the container into. As the machine starts to work, she turns back to you.`
-			`	"As the primary example of space-faring life, the Void Sprites have always been of interest to me. They have numerous advantages that we as atmosphere-bound creatures can only dream of, such as being able to experience space in a much more direct manner. I have been working on a side project to build a new generation of ships that melds these ideas with our current technology, but the data we have on the Void Sprites is centuries old and incomplete," her chant trails off as she pulls up a display with your original scans on them. "However, your recent explorations provided new data I could use to update my designs. This slime that you retrieved is the final ingredient."`
-			`	The machine dings, and she looks over the results and then trills excitedly. "Yes, it matches! So it is time to begin the final activation." She strides over to a central console and taps in a series of commands, followed by an iris scan and a blood prick. The industrial hum of the room suddenly ramps up to a crescendo as your nose is assaulted by what you can only describe as the smell of a thunderstorm in a swamp. A few seconds later the noise softens, and the tank starts lowering into the floor as a shape emerges from the liquid.`
-			`	The ship before you has some faint traces of the gascraft you have flown to Nenia, along with other elements of Remnant design, but it is clearly something new. Its antennae swivel around, as if taking in its surroundings, and the tendrils along the side twitch and reach out to touch its surroundings. Solidly built tendrils underneath it flex as it lifts itself off its supports and begins to move around. You have a momentary vision of what this ship might look like in the skies of Nenia.`
-			scene "scene/penguinscene"
-			`	Tali's droning chant of technical details finally seeps through your reverie: "... so from a captain's point of view flying the penguin should be very similar to a normal ship, except she flies herself and doesn't need a crew to run her systems." She pauses, and looks at you. "Your curiosity provided the final ingredients to bring her to life. You should be the first to have one. You'll still have to go through the shipyard to register her and pay the resource cost to balance the logistics, but this first one is reserved for you." She pats the nose of the penguin and it makes a wooshing noise. After a moment she starts going over the ship with a scanner, leaving you to contemplate in silence.`
-
-event "remnant: penguin"
-	shipyard "Remnant Gascraft"
-		add "Penguin"
-
-
-
-mission "Remnant: Face to Maw 2b"
-	name "Take the tentacle to Chilia's engineers on Caelian"
-	description "The tentacle has properties that may be put to use by the engineers on <planet>."
-	to offer
-		has "Remnant: Face to Maw 1b: done"
-=======
 			`	Plume stoically accepts that with a nod. "That is your choice. I will arrange for another ship to transport it."`
 				decline
 	on accept
@@ -1944,55 +1849,27 @@
 	description "The tentacle has properties that may be put to use by the engineers on <planet>."
 	to offer
 		has "Remnant: Face to Maw 1B: done"
->>>>>>> 0939265a
 	source "Aventine"
 	destination "Caelian"
 	cargo "tentacle" 1
 	on offer
 		conversation
-<<<<<<< HEAD
-			`When the technician arrives in the spaceport he immediately strides over to you. "I checked the records, and my memory was correct. One of our research teams back then discovered that these tentacles could be used as a devastating weapon in close quarters combat."`
-			`	He pulls out an image of a strange looking rifle and continues to chant, "the personal weapons lab under Prefect Chilia has a few of the old weapon frames. If you go there, they could turn this tentacle into a fairly potent weapon for you."`
-=======
 			`When the technician arrives in the spaceport he immediately strides over to you. "I checked the records, and my memory was correct. One of our research teams centuries ago discovered that these tentacles could be used as a devastating weapon in close quarters combat."`
 			`	He pulls out an image of a strange-looking rifle and continues to chant, "The personal weapons lab under Prefect Chilia has a few of the old weapon frames. If you go visit it on Aventine, they could turn this tentacle into a potent weapon for you."`
->>>>>>> 0939265a
 			choice
 				`	"That sounds good."`
 					accept
 				`	"I would rather not."`
-<<<<<<< HEAD
-			`	The technician looks disappointed. "Oh well, enjoy your trophy" he chants.`
-			decline
-	on complete
-		log "People" "Chilia" `As an military prefect, Chilia is responsible for the defence of Remnant space. He can usually be found on the front lines of combat unless required to work on tactics for the Remnant as a whole.`
-=======
 			`	The technician looks disappointed. "Oh well, enjoy your trophy."`
 				decline
 	on complete
 		log "People" "Chilia" `As a military prefect, Chilia is responsible for the defense of Remnant space. He can usually be found on the front lines of combat unless required to work on tactics for the Remnant as a whole.`
->>>>>>> 0939265a
 		payment 250000
 		"remnant chilia" ++
 		outfit "Void Rifle"
 		conversation
 			branch chilia
 				"remnant chilia" > 1
-<<<<<<< HEAD
-			`You follow the directions provided you and eventually find yourself at a Remnant weapons lab. You enter and are met by security, who ask you to wait. A few minutes later a fit young man emerges from another door. "Greetings, captain <first>," he sings. "I am prefect Chilia. I have the nominal responsibility for the overall defense of Remnant space and military operations." He smiles depreciatingly. "I say 'nominal' as virtually all our activities are military in some way, but usually fall under the purview of those who better understand them."`
-				goto main
-			label chilia
-			`You follow the directions provided you and eventually find yourself at a Remnant weapons lab. You enter and are met by security, who ask you to wait. A few minutes later a fit young man emerges from another door. "Greetings, captain <first>," he sings. "We meet once again." You immediately recognize the voice as being the man who convinced you to provide the blood sample and get to know the Remnant. "We didn't get a proper introduction last time, but you have probably figured out that I have the nominal responsibility for the overall defense of Remnant space and military operations." He smiles depreciatingly, "I say 'nominal' as virtually all our activities are military in some way, but usually fall under the purview of those who better understand them."`
-			label main
-			`	He leads you to a room that looks like an armory where a team of techs are putting the finishing touches on a rifle stock. "The request from the tech on your behalf caught my attention, as we haven't had the key resources for making void rifles in centuries. Fortunately, we haven't really needed them since our starships have been brought up to their current capabilities." He gestures, and a tech takes the container with the tentacle from you and starts installing it in a framework.`
-			choice
-				`	"Void rifle?"`
-				`	"I do not need details."`
-					goto end
-			`	"Yes, Void Rifle. I don't know who discovered it, but someone figured out that if a particularly high charge was poured through the tentacle's nervous system in a specific pattern, it emits a paralyzing cone of energy with a reasonably decent range. I'm not an engineer, so I do not really understand the mechanics of it." He pauses to watch as a tech installs the now-caged tentacle on top of the stock. "Suffice to say, it is useless for sniping, but its ability to shoot through walls and affect areas makes it excellent for clearing ships and tight quarters. Back when we didn't have the ships to resist the Korath, most of our battles were resolved in building to building combat. These rifles gave us the advantage we needed to hold our own until we could even the battlefield up there." He gestures upwards.`
-			label end
-			`	"Enough of history, though." He turns to the techs who are finishing the assembly. "The tentacle has been treated to resist decay and the rifle itself will provide basic maintenance routines for as long as you charge it regularly." He strides over, picks up the completed void rifle, and then hands it to you. "You are holding a piece of our history, Captain. Use it well!"`
-=======
 			`You follow the directions provided to you and eventually find yourself at a Remnant weapons lab. You enter and are met by security, who asks you to wait. A few minutes later a fit young man emerges from another door. "Greetings, Captain <first>," he sings. "I am Prefect Chilia. I have the nominal responsibility for the overall defense of Remnant space and military operations." He smiles depreciatingly. "I say 'nominal' as virtually all our activities are militaristic in some way, but usually fall under the purview of those who better understand them."`
 				goto main
 			label chilia
@@ -2006,6 +1883,5 @@
 			`	"Yes, void rifle. I don't know who discovered it, but someone figured out that if a particularly high charge was poured through the tentacle's nervous system in a specific pattern, it emits a paralyzing cone of energy with a reasonably decent range. I'm neither an engineer or a biologist, so I do not really understand the mechanics of it." He pauses to watch as a technician installs the now-caged tentacle on top of the stock. "Suffice it to say, it is useless for sniping, but its ability to shoot through walls and affect areas makes it excellent for sweeping ships and building-to-building clearing operations.`
 			label end
 			`	"All right, enough history." He turns to the technicians who are finishing the assembly. "The tentacle has been treated to resist decay and the stock mechanisms will provide basic maintenance routines for as long as you charge it regularly." He strides over, picks up the completed void rifle, and then hands it to you. "You are holding a piece of our history, Captain. Use it well!"`
->>>>>>> 0939265a
 			scene "outfit/void rifle"
 
